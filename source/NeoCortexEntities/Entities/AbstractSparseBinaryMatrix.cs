--- conflicted
+++ resolved
@@ -460,11 +460,6 @@
                 return false;
             if ((obj.GetType() != this.GetType()))
                 return false;
-<<<<<<< HEAD
-            AbstractSparseBinaryMatrix other = (AbstractSparseBinaryMatrix)obj;
-            if (!Array.Equals(trueCounts, other.trueCounts))
-                return false;
-=======
             
             AbstractSparseBinaryMatrix other = (AbstractSparseBinaryMatrix)obj;
             if (!Array.Equals(trueCounts, other.trueCounts))
@@ -477,7 +472,6 @@
             else if (!ModuleTopology.Equals(obj.ModuleTopology))
                 return false;
 
->>>>>>> 1c36f535
             return true;
         }
         #region Serialization
