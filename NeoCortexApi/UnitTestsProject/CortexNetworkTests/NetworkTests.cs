﻿using Microsoft.VisualStudio.TestTools.UnitTesting;
using System;
using System.Collections.Generic;
using System.Linq;
using System.Globalization;
using NeoCortexApi.Encoders;
using NeoCortexApi.Network;
using NeoCortexApi;
using NeoCortexApi.Entities;
using System.Diagnostics;
using NeoCortexEntities.NeuroVisualizer;
using WebSocketNeuroVisualizer;

namespace UnitTestsProject
{
    [TestClass]
    public class NetworkTests
    {

        /// <summary>
        /// It learns the sequence of elements.
        /// We provide a sequence A,B,C,D and repeat it. 
        /// By calling .Reset() we indicate end of sequence.
        /// We first start learning of region with SP algorithm only. This is called NewBorn-stage. In this stage
        /// SP simply learn patterns to enter a stable stage. To eneter stable stage SP needs 2-3 iterations.
        /// After NewBorn-stage we add TM as second algorithm and start learning sequences.
        /// We do learn sequences 10 iterations with learn=true. When starting the 11th iteration (experimentaly detected) learn is set to false
        /// and inference mode is entered to predict newxt step.
        /// </summary>
        [TestMethod]
        [TestCategory("NetworkTests")]
        public void CategorySequenceExperiment()
        {
            bool learn = true;
            Parameters p = Parameters.getAllDefaultParameters();
            p.Set(KEY.RANDOM, new ThreadSafeRandom(42));
            p.Set(KEY.INPUT_DIMENSIONS, new int[] { 100 });
            p.Set(KEY.CELLS_PER_COLUMN, 30);
            string[] categories = new string[] { "A", "B", "C", "D" };
            //string[] categories = new string[] { "A", "B", "C", "D", "E", "F", "G", "H", "I", "K", "L" , "M", "O", "P", "Q", "R", "S", "T", "U", "V", "W", "X", "Y", "Z", "Ö" };
            CortexNetwork net = new CortexNetwork("my cortex");
            List<CortexRegion> regions = new List<CortexRegion>();
            CortexRegion region0 = new CortexRegion("1st Region");
            regions.Add(region0);

            SpatialPoolerMT sp1 = new SpatialPoolerMT();
            TemporalMemory tm1 = new TemporalMemory();
            var mem = new Connections();
            p.apply(mem);
            sp1.init(mem, UnitTestHelpers.GetMemory());
            tm1.init(mem);
            Dictionary<string, object> settings = new Dictionary<string, object>();
            //settings.Add("W", 25);
            settings.Add("N", 100);
            //settings.Add("Radius", 1);

            EncoderBase encoder = new CategoryEncoder(categories, settings);
            //encoder.Encode()
            CortexLayer<object, object> layer1 = new CortexLayer<object, object>("L1");
            region0.AddLayer(layer1);
            layer1.HtmModules.Add("encoder", encoder);
            layer1.HtmModules.Add("sp", sp1);
            //layer1.HtmModules.Add(tm1);
            //layer1.Compute();

            //IClassifier<string, ComputeCycle> cls = new HtmClassifier<string, ComputeCycle>();
            HtmClassifier<string, ComputeCycle> cls = new HtmClassifier<string, ComputeCycle>();
            HtmUnionClassifier<string, ComputeCycle> cls1 = new HtmUnionClassifier<string, ComputeCycle>();
            //string[] inputs = new string[] { "A", "B", "C", "D" };
            string[] inputs = new string[] { "A", "B", "C", "D" };

            //
            // This trains SP.
            foreach (var input in inputs)
            {
                Debug.WriteLine($" ** {input} **");
                for (int i = 0; i < 3; i++)
                {
                    var lyrOut = layer1.Compute((object)input, learn) as ComputeCycle;
                }
            }

            // Here we add TM module to the layer.
            layer1.HtmModules.Add("tm", tm1);

            //
            // Now, training with SP+TM. SP is pretrained on pattern.
            for (int i = 0; i < 200; i++)
            {
                foreach (var input in inputs)
                {
                    var lyrOut = layer1.Compute(input, learn) as ComputeCycle;
                    //cls1.Learn(input, lyrOut.activeCells.ToArray(), learn);
                    //Debug.WriteLine($"Current Input: {input}");
                    cls.Learn(input, lyrOut.ActiveCells.ToArray(), lyrOut.predictiveCells.ToArray());
                    Debug.WriteLine($"Current Input: {input}");
                    if (learn == false)
                    {
                        Debug.WriteLine($"Predict Input When Not Learn: {cls.GetPredictedInputValue(lyrOut.predictiveCells.ToArray())}");
                    }
                    else
                    {
                        Debug.WriteLine($"Predict Input: {cls.GetPredictedInputValue(lyrOut.predictiveCells.ToArray())}");
                    }

                    Debug.WriteLine("-----------------------------------------------------------\n----------------------------------------------------------");
                }


                if (i == 10)
                {
                    Debug.WriteLine("Stop Learning From Here----------------------------");
                    learn = false;
                }

                // tm1.reset(mem);
            }

            Debug.WriteLine("------------------------------------------------------------------------\n----------------------------------------------------------------------------");
            /*
            learn = false;
            for (int i = 0; i < 19; i++)
            {
                foreach (var input in inputs)
                {
                    layer1.Compute((object)input, learn);
                }
            }
            */

        }

        /// <summary>
        /// It learns the sequence of elements of type double. Useful to test sequence stability in dependence on cells, num of elements
        /// topology etc.
        /// </summary>
        [TestMethod]
        [TestCategory("NetworkTests")]
        public void LongerSequenceExperiment()
        {
            int inputBits = 1024;

            bool learn = true;
            Parameters p = Parameters.getAllDefaultParameters();
            p.Set(KEY.RANDOM, new ThreadSafeRandom(42));
            p.Set(KEY.INPUT_DIMENSIONS, new int[] { inputBits });
            p.Set(KEY.CELLS_PER_COLUMN, 10);
            p.Set(KEY.COLUMN_DIMENSIONS, new int[] { 2048 });

            CortexNetwork net = new CortexNetwork("my cortex");
            List<CortexRegion> regions = new List<CortexRegion>();
            CortexRegion region0 = new CortexRegion("1st Region");
            regions.Add(region0);

            SpatialPoolerMT sp1 = new SpatialPoolerMT();
            TemporalMemory tm1 = new TemporalMemory();
            var mem = new Connections();
            p.apply(mem);
            sp1.init(mem, UnitTestHelpers.GetMemory());
            tm1.init(mem);

            Dictionary<string, object> settings = new Dictionary<string, object>()
            {
                { "W", 21},
                { "N", inputBits},
                { "Radius", -1.0},
                { "MinVal", 0.0},
               // { "MaxVal", 20.0 },
                { "Periodic", false},
                { "Name", "scalar"},
                { "ClipInput", false},
            };

            double max = 50;
            List<double> lst = new List<double>();
            for (double i = 0; i < max; i++)
            {
                lst.Add(i);
            }
            settings["MaxVal"] = max;

            EncoderBase encoder = new ScalarEncoder(settings);

            CortexLayer<object, object> layer1 = new CortexLayer<object, object>("L1");
            //
            // NewBorn learning stage.
            region0.AddLayer(layer1);
            layer1.HtmModules.Add("encoder", encoder);
            layer1.HtmModules.Add("sp", sp1);

            HtmClassifier<double, ComputeCycle> cls = new HtmClassifier<double, ComputeCycle>();

            double[] inputs = lst.ToArray();

            //
            // This trains SP.
            foreach (var input in inputs)
            {
                Debug.WriteLine($" ** {input} **");
                for (int i = 0; i < 3; i++)
                {
                    var lyrOut = layer1.Compute((object)input, learn) as ComputeCycle;
                }
            }

            // Here we add TM module to the layer.
            layer1.HtmModules.Add("tm", tm1);

            //
            // Now, training with SP+TM. SP is pretrained on pattern.
            for (int i = 0; i < 200; i++)
            {
                foreach (var input in inputs)
                {
                    var lyrOut = layer1.Compute(input, learn) as ComputeCycle;

                    cls.Learn(input, lyrOut.ActiveCells.ToArray(), lyrOut.predictiveCells.ToArray());

                    Debug.WriteLine($"-------------- {input} ---------------");

                    if (learn == false)
                        Debug.WriteLine($"Inference mode");

                    Debug.WriteLine($"W: {Helpers.StringifyVector(lyrOut.WinnerCells.Select(c => c.Index).ToArray())}");
                    Debug.WriteLine($"P: {Helpers.StringifyVector(lyrOut.predictiveCells.Select(c => c.Index).ToArray())}");

                    Debug.WriteLine($"Current Input: {input} \t| Predicted Input: {cls.GetPredictedInputValue(lyrOut.predictiveCells.ToArray())}");
                }

                if (i == 50)
                {
                    Debug.WriteLine("Stop Learning From Here. Entering inference mode.");
                    learn = false;
                }

                tm1.reset(mem);
            }

            cls.TraceState();

            Debug.WriteLine("------------------------------------------------------------------------\n----------------------------------------------------------------------------");
        }


        /// <summary>
        ///
        /// </summary>
        [TestMethod]
        [TestCategory("NetworkTests")]
        public void SimpleSequenceExperiment()
        {
            int inputBits = 50;
            //int inputBits = 5;

            bool learn = true;
            Parameters p = Parameters.getAllDefaultParameters();
            p.Set(KEY.RANDOM, new ThreadSafeRandom(42));
            p.Set(KEY.INPUT_DIMENSIONS, new int[] { inputBits });
            //p.Set(KEY.CELLS_PER_COLUMN, 100);
            p.Set(KEY.CELLS_PER_COLUMN, 5);
            p.Set(KEY.COLUMN_DIMENSIONS, new int[] { 500 });
            //p.Set(KEY.COLUMN_DIMENSIONS, new int[] { 5 });
            //p.setStimulusThreshold(1);
            //p.setMinThreshold(1);

            CortexNetwork net = new CortexNetwork("my cortex");
            List<CortexRegion> regions = new List<CortexRegion>();
            CortexRegion region0 = new CortexRegion("1st Region");

            regions.Add(region0);

            SpatialPoolerMT sp1 = new SpatialPoolerMT();
            TemporalMemory tm1 = new TemporalMemory();
            var mem = new Connections();
            p.apply(mem);
            sp1.init(mem, UnitTestHelpers.GetMemory());
            tm1.init(mem);

            Dictionary<string, object> settings = new Dictionary<string, object>()
            {
                { "W", 7},
                //{ "W", 1},
                { "N", inputBits},
                { "Radius", -1.0},
                { "MinVal", 0.0},
               // { "MaxVal", 20.0 },
                { "Periodic", false},
                { "Name", "scalar"},
                { "ClipInput", false},
            };

            double max = 10;

            List<double> lst = new List<double>();
            for (double i = max - 1; i >= 0; i--)
            {
                lst.Add(i);
            }

            settings["MaxVal"] = max;

            EncoderBase encoder = new ScalarEncoder(settings);

            CortexLayer<object, object> layer1 = new CortexLayer<object, object>("L1");
            //
            // NewBorn learning stage.
            region0.AddLayer(layer1);
            layer1.HtmModules.Add("encoder", encoder);
            layer1.HtmModules.Add("sp", sp1);

            HtmClassifier<double, ComputeCycle> cls = new HtmClassifier<double, ComputeCycle>();

            double[] inputs = lst.ToArray();

            //
            // This trains SP.
            foreach (var input in inputs)
            {
                Debug.WriteLine($" ** {input} **");
                for (int i = 0; i < 3; i++)
                {
                    var lyrOut = layer1.Compute((object)input, learn) as ComputeCycle;
                }
            }

            // Here we add TM module to the layer.
            layer1.HtmModules.Add("tm", tm1);

            int cycle = 0;
            int matches = 0;

            double lastPredictedValue = 0;
            //
            // Now, training with SP+TM. SP is pretrained on pattern.
            for (int i = 0; i < 460; i++)
            {
                matches = 0;

                cycle++;

                foreach (var input in inputs)
                {
                    var lyrOut = layer1.Compute(input, learn) as ComputeCycle;

                    cls.Learn(input, lyrOut.ActiveCells.ToArray(), lyrOut.predictiveCells.ToArray());

                    Debug.WriteLine($"-------------- {input} ---------------");

                    if (learn == false)
                        Debug.WriteLine($"Inference mode");

                    Debug.WriteLine($"W: {Helpers.StringifyVector(lyrOut.WinnerCells.Select(c => c.Index).ToArray())}");
                    Debug.WriteLine($"P: {Helpers.StringifyVector(lyrOut.predictiveCells.Select(c => c.Index).ToArray())}");

                    var predictedValue = cls.GetPredictedInputValue(lyrOut.predictiveCells.ToArray());

                    Debug.WriteLine($"Current Input: {input} \t| Predicted Input: {predictedValue}");

                    if (input == lastPredictedValue)
                    {
                        matches++;
                        Debug.WriteLine($"Match {input}");
                    }
                    else
                        Debug.WriteLine($"Missmatch Actual value: {input} - Predicted value: {lastPredictedValue}");

                    lastPredictedValue = predictedValue;
                }

                if (i == 500)
                {
                    Debug.WriteLine("Stop Learning From Here. Entering inference mode.");
                    learn = false;
                }

                //tm1.reset(mem);

                Debug.WriteLine($"Cycle: {cycle}\tMatches={matches} of {inputs.Length}\t {(double)matches / (double)inputs.Length * 100.0}%");
            }

            cls.TraceState();

            Debug.WriteLine("------------------------------------------------------------------------\n----------------------------------------------------------------------------");
        }



        /// <summary>
        ///
        /// </summary>
        [TestMethod]
        [TestCategory("NetworkTests")]
        [TestCategory("Experiment")]
        public void MusicNotesExperiment()
        {
            int inputBits = 100;
            int numColumns = 2048;
            Parameters p = Parameters.getAllDefaultParameters();
            p.Set(KEY.RANDOM, new ThreadSafeRandom(42));
            p.Set(KEY.INPUT_DIMENSIONS, new int[] { inputBits });
            p.Set(KEY.CELLS_PER_COLUMN, 10);
            p.Set(KEY.COLUMN_DIMENSIONS, new int[] { numColumns });

            // N of 40 (40= 0.02*2048 columns) active cells required to activate the segment.
            p.setActivationThreshold(10);
            p.setNumActiveColumnsPerInhArea(0.02 * numColumns);
            p.setInhibitionRadius(15);

            // Max number of synapses on the segment.
            p.setMaxNewSynapseCount((int)(0.02 * numColumns));
            double max = 8;

            Dictionary<string, object> settings = new Dictionary<string, object>()
            {
                { "W", 15},
                { "N", inputBits},
                { "Radius", -1.0},
                { "MinVal", 0.0},
                { "Periodic", false},
                { "Name", "scalar"},
                { "ClipInput", false},
                { "MaxVal", max}
            };

            EncoderBase encoder = new ScalarEncoder(settings);

            //List<double> inputValues = new List<double>(new double[] { 0.0, 1.0, 2.0, 0.0, 1.0, 2.0, 0.0, 1.0, 2.0, 2.0, 0.0, 0.1, 2.0 });
            List<double> inputValues = new List<double>(new double[] { 0.0, 1.0, 0.0, 2.0, 3.0, 4.0, 5.0, 6.0, 5.0, 4.0 });

           // RunExperiment(inputBits, p, encoder, inputValues);
            RunExperimentDbg(inputBits, p, encoder, inputValues);
        }


        /// <summary>
        ///
        /// </summary>
        private void RunExperimentDbg(int inputBits, Parameters p, EncoderBase encoder, List<double> inputValues)
        {
            INeuroVisualizer vis = new WSNeuroVisualizer();
            vis.InitModelAsync(new NeuroModel(null, (new long [10, 0]), 6));

            bool learn = true;

            CortexNetwork net = new CortexNetwork("my cortex");
            List<CortexRegion> regions = new List<CortexRegion>();
            CortexRegion region0 = new CortexRegion("1st Region");

            regions.Add(region0);

            SpatialPoolerMT sp1 = new SpatialPoolerMT();
            TemporalMemory tm1 = new TemporalMemory();
            var mem = new Connections();
            p.apply(mem);
            sp1.init(mem, UnitTestHelpers.GetMemory());
            tm1.init(mem);

            CortexLayer<object, object> layer1 = new CortexLayer<object, object>("L1");

            //
            // NewBorn learning stage.
            region0.AddLayer(layer1);
            layer1.HtmModules.Add("encoder", encoder);
            layer1.HtmModules.Add("sp", sp1);

            HtmClassifier<double, ComputeCycle> cls = new HtmClassifier<double, ComputeCycle>();

            double[] inputs = inputValues.ToArray();

            //
            // This trains SP.
            foreach (var input in inputs)
            {
                Debug.WriteLine($" ** {input} **");
                for (int i = 0; i < 3; i++)
                {
                    var lyrOut = layer1.Compute((object)input, learn) as ComputeCycle;
<<<<<<< HEAD
                    var activeColumns = layer1.GetResult("sp") as int[];
                    // TODO: @Atta

=======
                   // vis.UpdateColumnOverlapsAsync();
>>>>>>> 7b5108aa
                }
            }

            // Here we add TM module to the layer.
            layer1.HtmModules.Add("tm", tm1);

            int cycle = 0;
            int matches = 0;

            double lastPredictedValue = 0;

            //
            // Now, training with SP+TM. SP is pretrained on pattern.
            for (int i = 0; i < 460; i++)
            {
                matches = 0;

                cycle++;

                Debug.WriteLine($"-------------- Cycle {cycle} ---------------");

                foreach (var input in inputs)
                {
                    Debug.WriteLine($"-------------- {input} ---------------");

                    var lyrOut = layer1.Compute(input, learn) as ComputeCycle;
                    
                    cls.Learn(input, lyrOut.ActiveCells.ToArray(), lyrOut.predictiveCells.ToArray());
                    //vis.UpdateSynapsesAsync();

                    if (learn == false)
                        Debug.WriteLine($"Inference mode");

                    Debug.WriteLine($"W: {Helpers.StringifyVector(lyrOut.WinnerCells.Select(c => c.Index).ToArray())}");
                    Debug.WriteLine($"P: {Helpers.StringifyVector(lyrOut.predictiveCells.Select(c => c.Index).ToArray())}");

                    if (input == lastPredictedValue)
                    {
                        matches++;
                        Debug.WriteLine($"Match {input}");
                    }
                    else
                        Debug.WriteLine($"Missmatch Actual value: {input} - Predicted value: {lastPredictedValue}");

                    if (lyrOut.predictiveCells.Count > 0)
                    {
                        var predictedInputValue = cls.GetPredictedInputValue(lyrOut.predictiveCells.ToArray());

                        Debug.WriteLine($"Current Input: {input} \t| Predicted Input: {predictedInputValue}");

                        lastPredictedValue = predictedInputValue;
                    }
                    else
                        Debug.WriteLine($"NO CELLS PREDICTED for next cycle.");
                }


                if (i == 500)
                {
                    Debug.WriteLine("Stop Learning From Here. Entering inference mode.");
                    learn = false;
                }

                //tm1.reset(mem);

                Debug.WriteLine($"Cycle: {cycle}\tMatches={matches} of {inputs.Length}\t {(double)matches / (double)inputs.Length * 100.0}%");
            }

            cls.TraceState();

            Debug.WriteLine("------------------------------------------------------------------------\n----------------------------------------------------------------------------");
        }


        [TestMethod]
        public void Abc()
        {
            INeuroVisualizer vis = new WSNeuroVisualizer();

            //vis.InitModel();
            //vis.UpdateColumnOverlaps
            List<MiniColumn> colData = new List<MiniColumn>();
            MiniColumn updateOverlap = new MiniColumn();
            updateOverlap.Overlap = 0.9;
            updateOverlap.MsgType = "updateOverlap";
            updateOverlap.ColDims = new long [0 , 0];

            colData.Add(updateOverlap);
            vis.UpdateColumnOverlapsAsync(colData);
        }
    }
}<|MERGE_RESOLUTION|>--- conflicted
+++ resolved
@@ -475,13 +475,9 @@
                 for (int i = 0; i < 3; i++)
                 {
                     var lyrOut = layer1.Compute((object)input, learn) as ComputeCycle;
-<<<<<<< HEAD
                     var activeColumns = layer1.GetResult("sp") as int[];
                     // TODO: @Atta
 
-=======
-                   // vis.UpdateColumnOverlapsAsync();
->>>>>>> 7b5108aa
                 }
             }
 
