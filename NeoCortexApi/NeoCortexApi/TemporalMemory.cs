--- conflicted
+++ resolved
@@ -351,16 +351,10 @@
 
             foreach (DistalDendrite segment in columnActiveSegments)
             {
-<<<<<<< HEAD
                 foreach (Synapse synapse in new List<Synapse>(conn.getSynapses(segment)))
                 {
                     // WORKING DRAFT
                     if (prevActiveCells.Contains(synapse.getPresynapticCell()))
-=======
-                foreach (Synapse synapse in conn.getSynapses(segment))  // FIX
-                {
-                    if (prevActiveCells.Contains(synapse.getPresynapticCell())) // FIX
->>>>>>> c52d165a
                     {
                         // TODO
                         // Review this. not only previous cell should be consiered.
