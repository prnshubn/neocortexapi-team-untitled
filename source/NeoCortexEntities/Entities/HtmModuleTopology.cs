--- conflicted
+++ resolved
@@ -1,13 +1,10 @@
 ﻿// Copyright (c) Damir Dobric. All rights reserved.
 // Licensed under the Apache License, Version 2.0. See LICENSE in the project root for license information.
-<<<<<<< HEAD
 using System;
 using System.Collections.Generic;
 using System.IO;
 using System.Linq;
 using System.Text;
-=======
->>>>>>> ff88f40f
 
 namespace NeoCortexApi.Entities
 {
@@ -45,7 +42,6 @@
         public int[] DimensionMultiplies { get; set; }
 
         public int NumDimensions { get { return Dimensions.Length; } }
-<<<<<<< HEAD
 
         public bool Equals(HtmModuleTopology obj)
         {
@@ -142,7 +138,5 @@
         }
         #endregion
 
-=======
->>>>>>> ff88f40f
     }
 }