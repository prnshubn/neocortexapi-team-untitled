﻿// Copyright (c) Damir Dobric. All rights reserved.
// Licensed under the Apache License, Version 2.0. See LICENSE in the project root for license information.
using Microsoft.VisualStudio.TestTools.UnitTesting;
using System;
using System.Collections.Generic;
using System.Linq;
using System.Globalization;
using NeoCortexApi.Encoders;
using NeoCortexApi.Network;
using NeoCortexApi;
using NeoCortexApi.Entities;
using System.Diagnostics;
using NeoCortexEntities.NeuroVisualizer;
using WebSocketNeuroVisualizer;
using NeoCortexApi.Utility;
using System.Text;
using System.IO;
using System.Threading;
using System.Net.WebSockets;
using NeoCortex;
using System.Drawing;
using NeoCortexApi.Classifiers;

namespace UnitTestsProject
{
    [TestClass]
    public class SPStabilityExperiments
    {

        #region Experiment 1
        /// <summary>
        /// It learns SP and shows the convergence of SDR for the given input.
        /// It repeats the learning process for every input many times (i.e.: 10000+ cycles) and writes out
        /// the state of SDR. Usually SP enter the stable stat after few cycles. However, once the SP generates the stable SDR, it 
        /// can hapen that in some hihger cycle the output SDR changes, because the boosting gets active. 
        /// In this experiment we trains for very large number of cycles to be sure that this effect can be noticed.
        /// Number of such instable cycles is counted and outputed as a result.
        /// </summary>
        [TestMethod]
        [TestCategory("NetworkTests")]
        [TestCategory("Experiment")]
        public void SpatialPooler_Stability_Experiment_1()
        {
            int inputBits = 100;
            int numColumns = 2048;
            Parameters p = Parameters.getAllDefaultParameters();
            p.Set(KEY.RANDOM, new ThreadSafeRandom(42));
            p.Set(KEY.INPUT_DIMENSIONS, new int[] { inputBits });
            p.Set(KEY.CELLS_PER_COLUMN, 10);
            p.Set(KEY.COLUMN_DIMENSIONS, new int[] { numColumns });

            p.Set(KEY.MAX_BOOST, 0.0);
            p.Set(KEY.DUTY_CYCLE_PERIOD, 10);
            p.Set(KEY.MIN_PCT_OVERLAP_DUTY_CYCLES, 0.0);

            // Local inhibition
            // Stops the bumping of inactive columns.
            //p.Set(KEY.IS_BUMPUP_WEAKCOLUMNS_DISABLED, true); Obsolete.use KEY.MIN_PCT_OVERLAP_DUTY_CYCLES = 0;
            p.Set(KEY.POTENTIAL_RADIUS, 50);
            p.Set(KEY.GLOBAL_INHIBITION, false);
            p.setInhibitionRadius(15);

            // Global inhibition
            // N of 40 (40= 0.02*2048 columns) active cells required to activate the segment.
            //p.Set(KEY.GLOBAL_INHIBITION, true);
            p.setNumActiveColumnsPerInhArea(0.02 * numColumns);

            //p.Set(KEY.POTENTIAL_RADIUS, inputBits);
            //p.Set(KEY.LOCAL_AREA_DENSITY, -1); // In a case of global inhibition.
            //p.setInhibitionRadius( Automatically set on the columns pace in a case of global inhibition.);

            // Activation threshold is 10 active cells of 40 cells in inhibition area.
            p.setActivationThreshold(10);

            // Max number of synapses on the segment.
            p.setMaxNewSynapsesPerSegmentCount((int)(0.02 * numColumns));
            double max = 20;

            Dictionary<string, object> settings = new Dictionary<string, object>()
            {
                { "W", 15},
                { "N", inputBits},
                { "Radius", -1.0},
                { "MinVal", 0.0},
                { "Periodic", false},
                { "Name", "scalar"},
                { "ClipInput", false},
                { "MaxVal", max}
            };

            EncoderBase encoder = new ScalarEncoder(settings);

            List<double> inputValues = new List<double>(new double[] { 0.0, 1.0, 2.0, 3.0, 4.0, 5.0, 6.0, 7.0, 8.0, 9.0, 10.0 });

            RunSpStabilityExperiment_1(inputBits, p, encoder, inputValues);
        }


        private void RunSpStabilityExperiment_1(int inputBits, Parameters p, EncoderBase encoder, List<double> inputValues)
        {
            string path = nameof(SpatialPooler_Stability_Experiment_1);

            if (Directory.Exists(path))
                Directory.Delete(path, true);

            while (true)
            {
                Directory.CreateDirectory(path);
                if (Directory.Exists(path) == false)
                    Thread.Sleep(300);
                else
                    break;
            }

            Stopwatch sw = new Stopwatch();
            sw.Start();

            bool learn = true;

            CortexNetwork net = new CortexNetwork("my cortex");
            List<CortexRegion> regions = new List<CortexRegion>();
            CortexRegion region0 = new CortexRegion("1st Region");

            regions.Add(region0);

            SpatialPooler sp1 = new SpatialPooler();
            var mem = new Connections();
            p.apply(mem);
            sp1.Init(mem, UnitTestHelpers.GetMemory());

            CortexLayer<object, object> layer1 = new CortexLayer<object, object>("L1");

            //
            // NewBorn learning stage.
            region0.AddLayer(layer1);
            layer1.HtmModules.Add("encoder", encoder);
            layer1.HtmModules.Add("sp", sp1);

            HtmClassifier<double, ComputeCycle> cls = new HtmClassifier<double, ComputeCycle>();

            double[] inputs = inputValues.ToArray();
            int[] prevActiveCols = new int[0];

            int maxSPLearningCycles = 10000;

            List<(double Element, (int Cycle, double Similarity)[] Oscilations)> oscilationResult = new List<(double Element, (int Cycle, double Similarity)[] Oscilations)>();

            //
            // This trains SP on input pattern.
            // It performs some kind of unsupervised new-born learning.
            foreach (var input in inputs)
            {
                using (StreamWriter writer = new StreamWriter(Path.Combine(path, $"Oscilations_Boost_10_{input}.csv")))
                {
                    Debug.WriteLine($"Learning Cycles: {maxSPLearningCycles}");
                    Debug.WriteLine($"MAX_BOOST={p[KEY.MAX_BOOST]}, DUTY ={p[KEY.DUTY_CYCLE_PERIOD]}");
                    Debug.WriteLine("Cycle;Similarity");

                    double similarity = 0;
                    double prevSimilarity = 0;

                    List<(int Cycle, double Similarity)> elementOscilationResult = new List<(int Cycle, double Similarity)>();

                    Debug.WriteLine($"Learning  ** {input} **");

                    for (int cycle = 0; cycle < maxSPLearningCycles; cycle++)
                    {
                        var lyrOut = layer1.Compute((object)input, learn) as ComputeCycle;

                        var activeColumns = layer1.GetResult("sp") as int[];

                        var actCols = activeColumns.OrderBy(c => c).ToArray();

                        Debug.WriteLine($" {cycle.ToString("D4")} SP-OUT: [{actCols.Length}/{MathHelpers.CalcArraySimilarity(prevActiveCols, actCols)}] - {Helpers.StringifyVector(actCols)}");

                        similarity = MathHelpers.CalcArraySimilarity(activeColumns, prevActiveCols);

                        if (similarity < 60.0)
                        {
                            var tp = (Cycle: cycle, Similarity: similarity);

                            elementOscilationResult.Add(tp);
                        }

                        prevActiveCols = activeColumns;
                        prevSimilarity = similarity;

                        writer.WriteLine($"{cycle};{similarity}");

                        writer.Flush();
                    }

                    oscilationResult.Add((Element: input, Oscilations: elementOscilationResult.ToArray()));
                }
            }

            foreach (var item in oscilationResult)
            {
                int oscilationPeeks = 0;
                int lastCycle = -1;
                StringBuilder sb = new StringBuilder();

                foreach (var o in item.Oscilations)
                {
                    sb.Append($"({o.Cycle}/{o.Similarity})");

                    if (lastCycle + 1 != o.Cycle)
                        oscilationPeeks++;

                    lastCycle = o.Cycle;
                }

                Debug.WriteLine($"{item.Element};{oscilationPeeks};{item.Oscilations.Length};[{sb.ToString()}]");
            }

            Debug.WriteLine("------------------------------------------------------------------------\n----------------------------------------------------------------------------");
        }

        #endregion

        #region Experiment 2
        /// <summary>
        /// It learns SP and shows the convergence of SDR for the given input.
        /// In contrast to Experiment_1, the new feature called 'New Born' effect is activated.That means, SP is learning as usual, with activated column boosting.
        /// After 300 cycles, boosting is disabled. This will cause SP to remain in the learned SDR state, because no more boosting will be activated. 
        /// /// </summary>
        [TestMethod]
        [TestCategory("NetworkTests")]
        [TestCategory("Experiment")]
        public void SpatialPooler_Stability_Experiment_2()
        {
            double minOctOverlapCycles = 0.5;
            double maxBoost = 5.0;
            int inputBits = 100;
            int numColumns = 2048;
            Parameters p = Parameters.getAllDefaultParameters();
            p.Set(KEY.RANDOM, new ThreadSafeRandom(42));
            p.Set(KEY.INPUT_DIMENSIONS, new int[] { inputBits });
            p.Set(KEY.CELLS_PER_COLUMN, 10);
            p.Set(KEY.COLUMN_DIMENSIONS, new int[] { numColumns });

            p.Set(KEY.MAX_BOOST, maxBoost);
            p.Set(KEY.DUTY_CYCLE_PERIOD, 100);
            p.Set(KEY.MIN_PCT_OVERLAP_DUTY_CYCLES, minOctOverlapCycles);
            p.Set(KEY.MIN_PCT_ACTIVE_DUTY_CYCLES, minOctOverlapCycles);

            // Local inhibition
            // Stops the bumping of inactive columns.
            //p.Set(KEY.IS_BUMPUP_WEAKCOLUMNS_DISABLED, true); Obsolete.use KEY.MIN_PCT_OVERLAP_DUTY_CYCLES = 0;
            //p.Set(KEY.POTENTIAL_RADIUS, 50);
            //p.Set(KEY.GLOBAL_INHIBITION, false);
            //p.setInhibitionRadius(15);

            // Global inhibition
            // N of 40 (40= 0.02*2048 columns) active cells required to activate the segment.
            p.Set(KEY.GLOBAL_INHIBITION, true);
            p.setNumActiveColumnsPerInhArea(0.02 * numColumns);
            //p.Set(KEY.POTENTIAL_RADIUS, inputBits);
            p.Set(KEY.LOCAL_AREA_DENSITY, -1); // In a case of global inhibition.
            //p.setInhibitionRadius( Automatically set on the columns pace in a case of global inhibition.);

            // Activation threshold is 10 active cells of 40 cells in inhibition area.
            p.setActivationThreshold(10);

            // Max number of synapses on the segment.
            p.setMaxNewSynapsesPerSegmentCount((int)(0.02 * numColumns));
            double max = 20;

            Dictionary<string, object> settings = new Dictionary<string, object>()
            {
                { "W", 15},
                { "N", inputBits},
                { "Radius", -1.0},
                { "MinVal", 0.0},
                { "Periodic", false},
                { "Name", "scalar"},
                { "ClipInput", false},
                { "MaxVal", max}
            };

            EncoderBase encoder = new ScalarEncoder(settings);

            List<double> inputValues = new List<double>(new double[] { 0.0, 1.0, 2.0, 3.0, 4.0, 5.0, 6.0, 7.0, 8.0, 9.0, 10.0, 11.0, 12.0 });

            RunSpStabilityExperiment2(maxBoost, minOctOverlapCycles, inputBits, p, encoder, inputValues);
        }

        private void RunSpStabilityExperiment2(double maxBoost, double minOverlapCycles, int inputBits, Parameters p, EncoderBase encoder, List<double> inputValues)
        {
            string path = nameof(SpatialPooler_Stability_Experiment_2);

            if (Directory.Exists(path))
                Directory.Delete(path, true);

            Directory.CreateDirectory(path);

            Stopwatch sw = new Stopwatch();
            sw.Start();

            bool learn = true;

            CortexNetwork net = new CortexNetwork("my cortex");
            List<CortexRegion> regions = new List<CortexRegion>();
            CortexRegion region0 = new CortexRegion("1st Region");

            regions.Add(region0);

            SpatialPooler sp1 = new SpatialPooler();
            var mem = new Connections();
            p.apply(mem);
            sp1.Init(mem, UnitTestHelpers.GetMemory());

            CortexLayer<object, object> layer1 = new CortexLayer<object, object>("L1");

            region0.AddLayer(layer1);
            layer1.HtmModules.Add("encoder", encoder);
            layer1.HtmModules.Add("sp", sp1);

            HtmClassifier<double, ComputeCycle> cls = new HtmClassifier<double, ComputeCycle>();

            double[] inputs = inputValues.ToArray();
            Dictionary<double, int[]> prevActiveCols = new Dictionary<double, int[]>();
            Dictionary<double, double> prevSimilarity = new Dictionary<double, double>();
            foreach (var input in inputs)
            {
                prevSimilarity.Add(input, 0.0);
                prevActiveCols.Add(input, new int[0]);
            }

            int maxSPLearningCycles = 5000;

            List<(double Element, (int Cycle, double Similarity)[] Oscilations)> oscilationResult = new List<(double Element, (int Cycle, double Similarity)[] Oscilations)>();

            for (int cycle = 0; cycle < maxSPLearningCycles; cycle++)
            {
                // New Born effect
                if (cycle >= 300)
                {
                    //mem.setMaxBoost(0.0);
                    mem.HtmConfig.MaxBoost = 0.0;
                    //mem.updateMinPctOverlapDutyCycles(0.0);
                    mem.HtmConfig.MinPctOverlapDutyCycles = 0.0;
                }

                Debug.WriteLine($"Cycle  ** {cycle} **");

                List<(int Cycle, double Similarity)> elementOscilationResult = new List<(int Cycle, double Similarity)>();

                //
                // This trains SP on input pattern.
                // It performs some kind of unsupervised new-born learning.
                foreach (var input in inputs)
                {
                    double similarity;

                    using (StreamWriter similarityWriter = new StreamWriter(Path.Combine(path, $"Oscilations_MaxBoost_{maxBoost}_MinOverl_{minOverlapCycles}_{input}.csv"), true))
                    {
                        using (StreamWriter sdrWriter = new StreamWriter(Path.Combine(path, $"ActiveColumns_Boost_{minOverlapCycles}_{input}.csv"), true))
                        {
                            using (StreamWriter sdrPlotlyWriter = new StreamWriter(Path.Combine(path, $"ActiveColumns_MaxBoost_{maxBoost}_MinOverl_{minOverlapCycles}_{input}_plotly-input.csv"), true))
                            {
                                Debug.WriteLine($"Learning Cycles: {maxSPLearningCycles}");
                                Debug.WriteLine($"MAX_BOOST={p[KEY.MAX_BOOST]}, DUTY ={p[KEY.DUTY_CYCLE_PERIOD]}");
                                Debug.WriteLine("Cycle;Similarity");

                                Debug.WriteLine($"Input: {input}");

                                var lyrOut = layer1.Compute((object)input, learn) as ComputeCycle;

                                var activeColumns = layer1.GetResult("sp") as int[];

                                var actCols = activeColumns.OrderBy(c => c).ToArray();

                                Debug.WriteLine($" {cycle.ToString("D4")} SP-OUT: [{actCols.Length}/{MathHelpers.CalcArraySimilarity(prevActiveCols[input], actCols)}] - {Helpers.StringifyVector(actCols)}");
                                sdrWriter.WriteLine($"{cycle.ToString("D4")} [{actCols.Length}/{MathHelpers.CalcArraySimilarity(prevActiveCols[input], actCols)}] - {Helpers.StringifyVector(actCols)}");
                                sdrPlotlyWriter.WriteLine($"{Helpers.StringifyVector(actCols)}");

                                similarity = MathHelpers.CalcArraySimilarity(activeColumns, prevActiveCols[input]);

                                if (similarity < 60.0)
                                {
                                    var tp = (Cycle: cycle, Similarity: similarity);

                                    elementOscilationResult.Add(tp);
                                }

                                prevActiveCols[input] = activeColumns;
                                prevSimilarity[input] = similarity;

                                similarityWriter.WriteLine($"{cycle};{similarity}");

                                sdrPlotlyWriter.Flush();
                            }
                            sdrWriter.Flush();
                        }

                        similarityWriter.Flush();
                    }

                    oscilationResult.Add((Element: input, Oscilations: elementOscilationResult.ToArray()));
                }
            }

            foreach (var item in oscilationResult)
            {
                int oscilationPeeks = 0;
                int lastCycle = -1;
                StringBuilder sb = new StringBuilder();

                foreach (var o in item.Oscilations)
                {
                    sb.Append($"({o.Cycle}/{o.Similarity})");

                    if (lastCycle + 1 != o.Cycle)
                        oscilationPeeks++;

                    lastCycle = o.Cycle;
                }

                Debug.WriteLine($"{item.Element};{oscilationPeeks};{item.Oscilations.Length};[{sb.ToString()}]");
            }

            Debug.WriteLine("------------------------------------------------------------------------\n----------------------------------------------------------------------------");
        }
        #endregion

        #region Experiment 3
        /// <summary>
        /// It learns SP and shows the convergence of SDR for the given input.
        /// In contrast to Experiment_1, the new feature called 'New Born' effect is activated.That means, SP is learning as usual, with activated column boosting.
        /// In contrast to Experiment2, this experiment uses newborn effect as built-in feature of SP. It uses the homeostatic plasticity activator.
        /// This experiment was used to produce results pubished in following paper: https://www.scitepress.org/Papers/2021/103142/
        /// </summary>
        [TestMethod]
        [TestCategory("Experiment")]
        public void SpatialPooler_Stability_Experiment_3()
        {
<<<<<<< HEAD
            double minPctOverlapCycles = 0.1;
            double minPctActiveCycles = 0.1;
=======
            double minPctOverlapCycles = 0.2;
>>>>>>> 027585f3
            double maxBoost = 5.0;
            int inputBits = 200;
            int numColumns = 2048;
            Parameters p = Parameters.getAllDefaultParameters();
            p.Set(KEY.RANDOM, new ThreadSafeRandom(42));
            p.Set(KEY.INPUT_DIMENSIONS, new int[] { inputBits });
            p.Set(KEY.CELLS_PER_COLUMN, 10);
            p.Set(KEY.COLUMN_DIMENSIONS, new int[] { numColumns });

            p.Set(KEY.MAX_BOOST, maxBoost);
            p.Set(KEY.DUTY_CYCLE_PERIOD, 100);
            p.Set(KEY.MIN_PCT_OVERLAP_DUTY_CYCLES, minPctOverlapCycles);
<<<<<<< HEAD
            p.Set(KEY.MIN_PCT_ACTIVE_DUTY_CYCLES, minPctActiveCycles);
=======
            p.Set(KEY.MIN_PCT_ACTIVE_DUTY_CYCLES, minPctOverlapCycles);
>>>>>>> 027585f3

            // Global inhibition
            // N of 40 (40= 0.02*2048 columns) active cells required to activate the segment.
            p.Set(KEY.GLOBAL_INHIBITION, true);
            p.setNumActiveColumnsPerInhArea(0.02 * numColumns);
            p.Set(KEY.POTENTIAL_RADIUS, (int)(0.8 * inputBits));
            p.Set(KEY.LOCAL_AREA_DENSITY, -1); // In a case of global inhibition.
            //p.setInhibitionRadius( Automatically set on the columns pace in a case of global inhibition.);

            // Activation threshold is 10 active cells of 40 cells in inhibition area.
            p.setActivationThreshold(10);

            // Max number of synapses on the segment.
            p.setMaxNewSynapsesPerSegmentCount((int)(0.02 * numColumns));
            double max = 100;

            Dictionary<string, object> settings = new Dictionary<string, object>()
            {
                { "W", 15},
                { "N", inputBits},
                { "Radius", -1.0},
                { "MinVal", 0.0},
                { "Periodic", false},
                { "Name", "scalar"},
                { "ClipInput", false},
                { "MaxVal", max}
            };

            EncoderBase encoder = new ScalarEncoder(settings);

            //  List<double> inputValues = new List<double>(new double[] { 0.0, 1.0, 2.0, 3.0, 4.0, 5.0, 6.0, 7.0, 8.0, 9.0, 10.0, 11.0, 12.0 });

            // We create here 100 random input values.
            List<double> inputValues = new List<double>();

            for (int i = 0; i < (int)max; i++)
            {
                inputValues.Add((double)i);
            }

            RunSpStabilityExperiment3(maxBoost, minPctOverlapCycles, inputBits, p, encoder, inputValues);
        }

        private void RunSpStabilityExperiment3(double maxBoost, double minOverlapCycles, int inputBits, Parameters p, EncoderBase encoder, List<double> inputValues)
        {
            string path = nameof(SpatialPooler_Stability_Experiment_3);

            if (Directory.Exists(path))
                Directory.Delete(path, true);

            Directory.CreateDirectory(path);

            Stopwatch sw = new Stopwatch();
            sw.Start();

            bool learn = true;

            CortexNetwork net = new CortexNetwork("my cortex");
            List<CortexRegion> regions = new List<CortexRegion>();
            CortexRegion region0 = new CortexRegion("1st Region");

            regions.Add(region0);

            var mem = new Connections();

            bool isInStableState = false;

            HomeostaticPlasticityController hpa = new HomeostaticPlasticityController(mem, inputValues.Count * 50, (isStable, numPatterns, actColAvg, seenInputs) =>
            {
                Assert.IsTrue(numPatterns == inputValues.Count);

                // Event should only be fired when entering the stable state.
                // Ideal SP should never enter unstable state after stable state.
                if (isStable == false)
                {
                    isInStableState = false;
                    Debug.WriteLine($"INSTABLE!: Patterns: {numPatterns}, Inputs: {seenInputs}, iteration: {seenInputs / numPatterns}");
                }
                else
                {
                    //Assert.IsTrue(isStable);

                    isInStableState = true;
                    Debug.WriteLine($"STABLE: Patterns: {numPatterns}, Inputs: {seenInputs}, iteration: {seenInputs / numPatterns}");
                }
            });

            SpatialPooler sp1 = new SpatialPooler(hpa);

            p.apply(mem);
            sp1.Init(mem, UnitTestHelpers.GetMemory());

            CortexLayer<object, object> layer1 = new CortexLayer<object, object>("L1");

            region0.AddLayer(layer1);
            layer1.HtmModules.Add("encoder", encoder);
            layer1.HtmModules.Add("sp", sp1);

            HtmClassifier<double, ComputeCycle> cls = new HtmClassifier<double, ComputeCycle>();

            double[] inputs = inputValues.ToArray();
            Dictionary<double, int[]> prevActiveCols = new Dictionary<double, int[]>();
            Dictionary<double, double> prevSimilarity = new Dictionary<double, double>();
            foreach (var input in inputs)
            {
                prevSimilarity.Add(input, 0.0);
                prevActiveCols.Add(input, new int[0]);
            }

            int maxSPLearningCycles = 5000;

            List<(double Element, (int Cycle, double Similarity)[] Oscilations)> oscilationResult = new List<(double Element, (int Cycle, double Similarity)[] Oscilations)>();

            Debug.WriteLine($"Learning Cycles: {maxSPLearningCycles}");
            Debug.WriteLine($"MAX_BOOST={p[KEY.MAX_BOOST]}, DUTY ={p[KEY.DUTY_CYCLE_PERIOD]}");

            for (int cycle = 0; cycle < maxSPLearningCycles; cycle++)
            {
                if (isInStableState)
                    Debug.WriteLine($"STABILITY entered at cycle {cycle}.");

                Debug.WriteLine($"Cycle  ** {cycle} **");

                List<(int Cycle, double Similarity)> elementOscilationResult = new List<(int Cycle, double Similarity)>();

                //
                // This trains SP on input pattern.
                // It performs some kind of unsupervised new-born learning.
                foreach (var input in inputs)
                {
                    double similarity;

                    using (StreamWriter similarityWriter = new StreamWriter(Path.Combine(path, $"Oscilations_MaxBoost_{maxBoost}_MinOverl_{minOverlapCycles}_{input}.csv"), true))
                    {
                        using (StreamWriter sdrWriter = new StreamWriter(Path.Combine(path, $"ActiveColumns_Boost_{minOverlapCycles}_{input}.csv"), true))
                        {
                            using (StreamWriter sdrPlotlyWriter = new StreamWriter(Path.Combine(path, $"ActiveColumns_MaxBoost_{maxBoost}_MinOverl_{minOverlapCycles}_{input}_plotly-input.csv"), true))
                            {
                                Debug.WriteLine($"Input: {input}");

                                var lyrOut = layer1.Compute((object)input, learn) as ComputeCycle;

                                var activeColumns = layer1.GetResult("sp") as int[];

                                var actCols = activeColumns.OrderBy(c => c).ToArray();

                                //if(isInStableState)
                                //DrawBitmaps(encoder, input, activeColumns, 2048);

                                Debug.WriteLine($" {cycle.ToString("D4")} SP-OUT: [{actCols.Length}/{MathHelpers.CalcArraySimilarity(prevActiveCols[input], actCols)}] - {Helpers.StringifyVector(actCols)}");
                                sdrWriter.WriteLine($"{cycle.ToString("D4")} [{actCols.Length}/{MathHelpers.CalcArraySimilarity(prevActiveCols[input], actCols)}] - {Helpers.StringifyVector(actCols)}");
                                sdrPlotlyWriter.WriteLine($"{Helpers.StringifyVector(actCols)}");

                                similarity = MathHelpers.CalcArraySimilarity(activeColumns, prevActiveCols[input]);

                                if (similarity < 60.0)
                                {
                                    var tp = (Cycle: cycle, Similarity: similarity);

                                    elementOscilationResult.Add(tp);
                                }

                                prevActiveCols[input] = activeColumns;
                                prevSimilarity[input] = similarity;

                                similarityWriter.WriteLine($"{cycle};{similarity}");

                                sdrPlotlyWriter.Flush();
                            }
                            sdrWriter.Flush();
                        }

                        similarityWriter.Flush();
                    }

                    oscilationResult.Add((Element: input, Oscilations: elementOscilationResult.ToArray()));
                }
            }

            foreach (var item in oscilationResult)
            {
                int oscilationPeeks = 0;
                int lastCycle = -1;
                StringBuilder sb = new StringBuilder();

                foreach (var o in item.Oscilations)
                {
                    sb.Append($"({o.Cycle}/{o.Similarity})");

                    if (lastCycle + 1 != o.Cycle)
                        oscilationPeeks++;

                    lastCycle = o.Cycle;
                }

                Debug.WriteLine($"{item.Element};{oscilationPeeks};{item.Oscilations.Length};[{sb.ToString()}]");
            }

            Debug.WriteLine("------------------------------------------------------------------------\n----------------------------------------------------------------------------");
        }

        private void DrawBitmaps(EncoderBase encoder, double input, int[] activeArrayIndxes, int columnTopology)
        {
            var inputVector = encoder.Encode(input);

            int[] activeArray = ArrayUtils.FillAtIndexes(activeArrayIndxes, columnTopology, 1);

            int[,] twoDimenArray = ArrayUtils.Make2DArray<int>(activeArray, 1 + (int)Math.Sqrt(columnTopology), 1 + (int)Math.Sqrt(columnTopology));

            twoDimenArray = ArrayUtils.Transpose(twoDimenArray);
            List<int[,]> arrays = new List<int[,]>();
            arrays.Add(twoDimenArray);
            arrays.Add(ArrayUtils.Transpose(ArrayUtils.Make2DArray<int>(inputVector, (int)Math.Sqrt(inputVector.Length), (int)Math.Sqrt(inputVector.Length))));

            const int OutImgSize = 1024;
            NeoCortexUtils.DrawBitmaps(arrays, $"Input_{input}.png", Color.LightGray, Color.Black, OutImgSize, OutImgSize);
        }
        #endregion
    }
}
<|MERGE_RESOLUTION|>--- conflicted
+++ resolved
@@ -435,12 +435,8 @@
         [TestCategory("Experiment")]
         public void SpatialPooler_Stability_Experiment_3()
         {
-<<<<<<< HEAD
             double minPctOverlapCycles = 0.1;
             double minPctActiveCycles = 0.1;
-=======
-            double minPctOverlapCycles = 0.2;
->>>>>>> 027585f3
             double maxBoost = 5.0;
             int inputBits = 200;
             int numColumns = 2048;
@@ -453,11 +449,7 @@
             p.Set(KEY.MAX_BOOST, maxBoost);
             p.Set(KEY.DUTY_CYCLE_PERIOD, 100);
             p.Set(KEY.MIN_PCT_OVERLAP_DUTY_CYCLES, minPctOverlapCycles);
-<<<<<<< HEAD
             p.Set(KEY.MIN_PCT_ACTIVE_DUTY_CYCLES, minPctActiveCycles);
-=======
-            p.Set(KEY.MIN_PCT_ACTIVE_DUTY_CYCLES, minPctOverlapCycles);
->>>>>>> 027585f3
 
             // Global inhibition
             // N of 40 (40= 0.02*2048 columns) active cells required to activate the segment.
