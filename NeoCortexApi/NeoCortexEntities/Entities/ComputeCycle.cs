﻿// Copyright (c) Damir Dobric. All rights reserved.
// Licensed under the Apache License, Version 2.0. See LICENSE in the project root for license information.
using NeoCortexApi.Types;
using System;
using System.Collections.Generic;
using System.Text;
using NeoCortexApi;

namespace NeoCortexApi.Entities
{
    /// <summary>
    /// Holds all important states calculated during a TM computational cycle.
    /// </summary>
    public class ComputeCycle : IEquatable<object>, NeoCortexApi.IModuleData
    {
        /// <summary>
        /// Segment is understood as active one if the number of connected synapses (with permanence value higher than specified connected permanence threshold) 
        /// of active cells on that segment, is higher than segment activation threshold.
        /// </summary>
        public List<DistalDendrite> ActiveSegments = new List<DistalDendrite>();

        /// <summary>
        /// Segment is understood as matching one if number of synapses of active cells on that segment 
        /// is higher than specified segment minimum threshold value.
        /// </summary>
        public List<DistalDendrite> MatchingSegments = new List<DistalDendrite>();

        /// <summary>
        /// During temporal learning process, dendrite segments are declared as active, 
        /// if the number of active synapses (permanence higher than connectedPermanence) on that segment is higher than activationThreshold value.
        /// A Cell is by default in predictive state (depolarized state) if it owns the active dendrite segment.
        /// </summary>
        private ISet<Cell> m_PredictiveCells = new LinkedHashSet<Cell>();

        /// <summary>
        /// Gets the list of active cells.
        /// </summary>
        public ISet<Cell> ActiveCells { get; set; } = new LinkedHashSet<Cell>();

        /// <summary>
        /// Gets the list of winner cells.
        /// </summary>
        public ISet<Cell> WinnerCells { get; set; } = new LinkedHashSet<Cell>();

        /// <summary>
        /// Synapses that create connections to currentlly active cells owners of active segments.
        /// </summary>
        public IList<Synapse> Synapses { get; set; } = new List<Synapse>();

        /// <summary>
        /// 
        /// </summary>
        public ComputeCycle() { }

       
        /// <summary>
        /// 
        /// </summary>
        /// <param name="c"></param>
        public ComputeCycle(Connections c)
        {
            this.ActiveCells = new LinkedHashSet<Cell>(c.getWinnerCells());//TODO potential bug. activeCells or winnerCells?!
            this.WinnerCells = new LinkedHashSet<Cell>(c.getWinnerCells());
            this.m_PredictiveCells = new LinkedHashSet<Cell>(c.getPredictiveCells());
            this.ActiveSegments = new List<DistalDendrite>(c.getActiveSegments());
            this.MatchingSegments = new List<DistalDendrite>(c.getMatchingSegments());
        }


        /// <summary>
        /// Gets the list of cells in predictive state for the current compute cycle.
        /// It traverses all active segments (<see cref="ActiveSegments"/>) and declares their parent cells as predictive cells.
<<<<<<< HEAD
        /// The TM algorithm does not calculate PredictiveCells. It activates instead distal segments
=======
        /// The TM algorithm does not calculate PredictiveCells. It activates instead distal segments.
>>>>>>> 24737e27
        /// </summary>
        public ISet<Cell> PredictiveCells
        {
            get
            {
                if (m_PredictiveCells == null || m_PredictiveCells.Count == 0)
                {
                    foreach (Synapse syn in this.Synapses)
                    {
                        m_PredictiveCells.Add(syn.SourceCell);
                    }
                }

                return m_PredictiveCells;
            }
        }
        public ISet<Cell> PredictiveCells2
        {
            get
            {
                if (m_PredictiveCells == null || m_PredictiveCells.Count == 0)
                {
                    Cell previousCell = null;
                    Cell currCell = null;

                    foreach (DistalDendrite activeSegment in ActiveSegments)
                    {
                        if ((currCell = activeSegment.ParentCell) != previousCell)
                        {
                            m_PredictiveCells.Add(previousCell = currCell);
                        }
                    }
                }

                return m_PredictiveCells;
            }
        }

       
        /// <summary>
        /// 
        /// </summary>
        /// <returns></returns>
        public override int GetHashCode()
        {
            int prime = 31;
            int result = 1;
            result = prime * result + ((ActiveCells == null) ? 0 : ActiveCells.GetHashCode());
            result = prime * result + ((PredictiveCells == null) ? 0 : PredictiveCells.GetHashCode());
            result = prime * result + ((WinnerCells == null) ? 0 : WinnerCells.GetHashCode());
            result = prime * result + ((ActiveSegments == null) ? 0 : ActiveSegments.GetHashCode());
            result = prime * result + ((MatchingSegments == null) ? 0 : MatchingSegments.GetHashCode());
            return result;
        }

        /* (non-Javadoc)
         * @see java.lang.Object#equals(java.lang.Object)
         */

        public bool Equals(Object obj)
        {
            if (this == obj)
                return true;
            if (obj == null)
                return false;
            if (this.GetType() != obj.GetType())
                return false;
            ComputeCycle other = (ComputeCycle)obj;
            if (ActiveCells == null)
            {
                if (other.ActiveCells != null)
                    return false;
            }
            else if (!ActiveCells.Equals(other.ActiveCells))
                return false;
            if (PredictiveCells == null)
            {
                if (other.PredictiveCells != null)
                    return false;
            }
            else if (!PredictiveCells.Equals(other.PredictiveCells))
                return false;
            if (WinnerCells == null)
            {
                if (other.WinnerCells != null)
                    return false;
            }
            else if (!WinnerCells.Equals(other.WinnerCells))
                return false;
            if (ActiveSegments == null)
            {
                if (other.ActiveSegments != null)
                    return false;
            }
            else if (!ActiveSegments.Equals(other.ActiveSegments))
                return false;
            if (MatchingSegments == null)
            {
                if (other.MatchingSegments != null)
                    return false;
            }
            else if (!MatchingSegments.Equals(other.MatchingSegments))
                return false;
            return true;
        }
    }
}<|MERGE_RESOLUTION|>--- conflicted
+++ resolved
@@ -70,11 +70,7 @@
         /// <summary>
         /// Gets the list of cells in predictive state for the current compute cycle.
         /// It traverses all active segments (<see cref="ActiveSegments"/>) and declares their parent cells as predictive cells.
-<<<<<<< HEAD
         /// The TM algorithm does not calculate PredictiveCells. It activates instead distal segments
-=======
-        /// The TM algorithm does not calculate PredictiveCells. It activates instead distal segments.
->>>>>>> 24737e27
         /// </summary>
         public ISet<Cell> PredictiveCells
         {
