﻿using System;
using System.Collections;
using System.Collections.Generic;
using System.Text;
using System.Linq;
using Akka.Actor;
using Akka.Configuration;
using System.Threading.Tasks;
using System.Diagnostics;
using NeoCortexApi.Entities;
using System.Collections.Concurrent;
using NeoCortexApi.Utility;

namespace NeoCortexApi.DistributedComputeLib
{
    public abstract class AkkaDistributedDictionaryBase<TKey, TValue> : IDistributedDictionary<TKey, TValue>, IRemotelyDistributed
    {

        // not used!
        private Dictionary<TKey, TValue>[] dictList;


        /// <summary>
        /// List of actors, which hold partitions.
        /// </summary>
        //private IActorRef[] dictActors;

        private List<Placement<TKey>> actorMap;

        /// <summary>
        /// Maps from Actor partition identifier to actor index in <see cref="dictActors" list./>
        /// </summary>
        protected List<Placement<TKey>> ActorMap
        {
            get
            {
                if (actorMap == null)
                    InitPartitionActorsDist();

                return this.actorMap;
            }
            set
            {
                this.actorMap = value;
            }
        }

        private int numElements = 0;

        private ActorSystem actSystem;

        #region Properties
        /// <summary>
        /// Akka cluster configuration.
        /// </summary>
        public AkkaDistributedDictConfig Config { get; set; }

        /// <summary>
        /// Configuration used to initialize HTM actor.
        /// </summary>
        public HtmConfig HtmConfig { get; set; }
        #endregion

        /// <summary>
        /// Creates all required actors, which host partitions.
        /// </summary>
        /// <param name="config"></param>
        public AkkaDistributedDictionaryBase(AkkaDistributedDictConfig config)
        {
            if (config == null)
                throw new ArgumentException("Configuration must be specified.");

            this.Config = config;

            actSystem = ActorSystem.Create("Deployer", ConfigurationFactory.ParseString(@"
                akka {  
                    loglevel=DEBUG
                    actor{
                        provider = ""Akka.Remote.RemoteActorRefProvider, Akka.Remote""  		               
                    }
                    remote {
                        connection-timeout = 120 s
                        transport-failure-detector {
			                heartbeat-interval = 1000s 
			                acceptable-heartbeat-pause = 6000s 
		                }
                        dot-netty.tcp {
                            maximum-frame-size = 326000000b
		                    port = 8080
		                    hostname = 0.0.0.0
                            public-hostname = phd.westeurope.cloudapp.azure.com
                        }
                    }
                }"));

        }

        /// <summary>
        /// Creates partition actors on cluster.
        /// </summary>
        protected void InitPartitionActorsDist()
        {
            // Creates partition placements.
            this.ActorMap = CreatePartitionMap();

            for (int i = 0; i < this.ActorMap.Count; i++)
            {
                string actorName = $"{nameof(DictNodeActor)}-{Guid.NewGuid()}-{this.ActorMap[i].NodeIndx}-{this.ActorMap[i].PartitionIndx}";
                
                //var sel = actSystem.ActorSelection($"/user/{actorName}");
                //this.ActorMap[i].ActorRef = sel.ResolveOne(TimeSpan.FromSeconds(1)).Result;
                //if (this.ActorMap[i].ActorRef == null)
                {
                    this.ActorMap[i].ActorRef =
                     actSystem.ActorOf(Props.Create(() => new DictNodeActor())
                     .WithDeploy(Deploy.None.WithScope(new RemoteScope(Address.Parse(this.ActorMap[i].NodeUrl)))),
                     actorName);
                }
              
                var result = this.ActorMap[i].ActorRef.Ask<int>(new CreateDictNodeMsg()
                {
                    HtmAkkaConfig = this.HtmConfig,
                }, this.Config.ConnectionTimout).Result;
            }
        }

        /// <summary>
        /// Calculates partition placements on nodes.
        /// </summary>
        /// <returns></returns>
        public abstract List<Placement<TKey>> CreatePartitionMap();

        /// <summary>
        /// Depending on usage (Key type) different mechanism can be used to partition keys.
        /// This method returns the index of the node, whish should hold specified key.
        /// </summary>
        /// <param name="key"></param>
        /// <returns></returns>
        protected abstract IActorRef GetPartitionActorFromKey(TKey key);

        /// <summary>
        /// Gets partitions (nodes) with assotiated indexes.
        /// </summary>
        /// <returns></returns>
        public abstract List<(int partId, int minKey, int maxKey)> GetPartitions();

        public TValue this[TKey key]
        {
            get
            {
                var partActor = GetPartitionActorFromKey(key);

                TValue val = partActor.Ask<TValue>("").Result;

                return val;
            }
            set
            {
                var partActor = GetPartitionActorFromKey(key);

                var isSet = partActor.Ask<int>(new UpdateElementsMsg()
                {
                    Elements = new List<KeyPair>
                    {
                        new KeyPair { Key=key, Value=value }
                    }

                }, this.Config.ConnectionTimout).Result;

                if (isSet != 1)
                    throw new ArgumentException("Cannot find the element with specified key!");
            }
        }


        public int Count
        {
            get
            {
                int cnt = 0;

                Task<int>[] tasks = new Task<int>[this.ActorMap.Count];
                int indx = 0;

                foreach (var actor in this.ActorMap.Select(el => el.ActorRef))
                {
                    tasks[indx++] = actor.Ask<int>(new GetCountMsg(), this.Config.ConnectionTimout);
                }

                Task.WaitAll(tasks);

                for (int i = 0; i < tasks.Length; i++)
                {
                    if (!tasks[i].IsFaulted)
                        cnt += tasks[i].Result;
                    else
                        throw new DistributedException("An error has ocurred.", tasks[i].Exception);
                }

                return cnt;
            }
        }

        public ICollection<TKey> Keys
        {
            get
            {
                List<TKey> keys = new List<TKey>();
                foreach (var item in this.dictList)
                {
                    foreach (var k in item.Keys)
                    {
                        keys.Add(k);
                    }
                }

                return keys;
            }
        }


        public ICollection<TValue> Values
        {
            get
            {
                List<TValue> keys = new List<TValue>();
                foreach (var item in this.dictList)
                {
                    foreach (var k in item.Values)
                    {
                        keys.Add(k);
                    }
                }

                return keys;
            }
        }



        public bool IsReadOnly => false;

        /// <summary>
        /// Adds/Updates batch of elements to remote nodes.
        /// </summary>
        /// <param name="keyValuePairs"></param>
        public void AddOrUpdate(ICollection<KeyPair> keyValuePairs)
        {
            ParallelOptions opts = new ParallelOptions();
            opts.MaxDegreeOfParallelism = this.ActorMap.Count;

            // We get here keys grouped to actors, which host partitions.
            var partitions = GetPartitionsForKeyset(keyValuePairs);

            //
            // Here is upload performed in context of every actor (partition).
            // Because keys are grouped by partitions (actors) parallel upload can be done here.
            Parallel.ForEach(partitions, opts, (partition) =>
            {
                Dictionary<IActorRef, AddOrUpdateElementsMsg> list = new Dictionary<IActorRef, AddOrUpdateElementsMsg>();

                int pageSize = this.Config.PageSize;
                int alreadyProcessed = 0;

                while (true)
                {
                    foreach (var item in partition.Value.Skip(alreadyProcessed).Take(pageSize))
                    {
                        var actorRef = GetPartitionActorFromKey((TKey)item.Key);
                        if (!list.ContainsKey(actorRef))
                            list.Add(actorRef, new AddOrUpdateElementsMsg() { Elements = new List<KeyPair>() });

                        list[actorRef].Elements.Add(new KeyPair { Key = item.Key, Value = item.Value });
                    }

                    if (list.Count > 0)
                    {
                        List<Task<int>> tasks = new List<Task<int>>();

                        foreach (var item in list)
                        {
                            tasks.Add(item.Key.Ask<int>(item.Value, this.Config.ConnectionTimout));
                            alreadyProcessed += item.Value.Elements.Count;
                        }

                        Task.WaitAll(tasks.ToArray());

                        list.Clear();
                    }
                    else
                        break;
                }
            });
        }


        /// <summary>
        /// Adds/Updates batch of elements to remote nodes.
        /// </summary>
        /// <param name="keyValuePairs"></param>
        public void InitializeColumnPartitionsDist(ICollection<KeyPair> keyValuePairs)
        {
            ParallelOptions opts = new ParallelOptions();
            opts.MaxDegreeOfParallelism = Environment.ProcessorCount;

            //var resss = this.ActorMap[0].ActorRef.Ask<int>(new InitColumnsMsg()
            //{
            //    MinKey = -4,
            //    MaxKey = -1
            //}, TimeSpan.FromMinutes(1)).Result;

            var placement = this.ActorMap.FirstOrDefault();

            var res = placement.ActorRef.Ask<int>(new InitColumnsMsg()
            {
<<<<<<< HEAD
                MinKey = (int)(object)placement.MinKey,
                MaxKey = (int)(object)placement.MaxKey
            }, this.Config.ConnectionTimout).Result;

            // Run overlap calculation on all actors(in all partitions)
            //Parallel.ForEach(this.ActorMap, opts, (placement) =>
            //{
            //    var res = placement.ActorRef.Ask<int>(new InitColumnsMsg()
            //    {
            //        MinKey = (int)(object)placement.MinKey,
            //        MaxKey = (int)(object)placement.MaxKey
            //    }, this.Config.ConnectionTimout).Result;
            //});

            /*
             * //
            // Here is upload performed in context of every actor (partition).
            // Because keys are grouped by partitions (actors) parallel upload can be done here.
            Parallel.ForEach(partitions, opts, (partition) =>
            {
              
                Dictionary<IActorRef, InitColumnsMsg> list = new Dictionary<IActorRef, InitColumnsMsg>();

                int pageSize = this.Config.PageSize;
                int alreadyProcessed = 0;

                while (true)
                {
                    foreach (var item in partition.Value.Skip(alreadyProcessed).Take(pageSize))
                    {
                        var actorRef = GetPartitionActorFromKey((TKey)item.Key);
                        if (!list.ContainsKey(actorRef))
                            list.Add(actorRef, new InitColumnsMsg() { Elements = new List<KeyPair>() });

                        list[actorRef].Elements.Add(new KeyPair { Key = item.Key, Value = item.Value });
                    }

                    if (list.Count > 0)
                    {
                        List<Task<int>> tasks = new List<Task<int>>();

                        foreach (var item in list)
                        {
                            tasks.Add(item.Key.Ask<int>(item.Value, TimeSpan.FromMinutes(3)));
                            alreadyProcessed += item.Value.Elements.Count;
                        }

                        Task.WaitAll(tasks.ToArray());

                        list.Clear();
                    }
                    else
                        break;
                }
                
            });*/
=======
                var res = placement.ActorRef.Ask<int>(new InitColumnsMsg()
                {
                    MinKey = (int)(object)placement.MinKey,
                    MaxKey = (int)(object)placement.MaxKey
                }, this.Config.ConnectionTimout).Result;
            });
>>>>>>> 32a0202f
        }


        /// <summary>
        /// Performs remote initialization and configuration of all coulms in all partitions.
        /// </summary>
        /// <param name="htmConfig"></param>
        /// <returns>List of average spans of all columns on this node in this partition.
        /// This list is agreggated by caller to estimate average span for all system.</returns>
        public List<double> ConnectAndConfigureInputsDist(HtmConfig htmConfig)
        {
            // List of results.
            ConcurrentDictionary<int, double> aggLst = new ConcurrentDictionary<int, double>();

            ParallelOptions opts = new ParallelOptions();
            opts.MaxDegreeOfParallelism = Environment.ProcessorCount;

            //var avgSpanOfPart = this.ActorMap.First().ActorRef.Ask<double>(new ConnectAndConfigureColumnsMsg(), this.Config.ConnectionTimout).Result;
            //aggLst.TryAdd(this.ActorMap.First().PartitionIndx, avgSpanOfPart);

            Parallel.ForEach(this.ActorMap, opts, (placement) =>
            {
                var avgSpanOfPart = placement.ActorRef.Ask<double>(new ConnectAndConfigureColumnsMsg(), this.Config.ConnectionTimout).Result;
                aggLst.TryAdd(placement.PartitionIndx, avgSpanOfPart);
            });

            return aggLst.Values.ToList();
        }



        public int[] CalculateOverlapDist(int[] inputVector)
        {
            ConcurrentDictionary<int, List<KeyPair>> overlapList = new ConcurrentDictionary<int, List<KeyPair>>();

            ParallelOptions opts = new ParallelOptions();
            opts.MaxDegreeOfParallelism = this.ActorMap.Count;

            // Run overlap calculation on all actors(in all partitions)
            Parallel.ForEach(this.ActorMap, opts, (placement) =>
            {
                var partitionOverlaps = placement.ActorRef.Ask<List<KeyPair>>(new CalculateOverlapMsg { InputVector = inputVector }, this.Config.ConnectionTimout).Result;
                overlapList.TryAdd(placement.PartitionIndx, partitionOverlaps);
            });

            List<int> overlaps = new List<int>();
            foreach (var item in overlapList.OrderBy(i => i.Key))
            {
                foreach (var keyPair in item.Value)
                {
                    overlaps.Add((int)keyPair.Value);
                }
            }

            return overlaps.ToArray();
        }

        public void AdaptSynapsesDist(int[] inputVector, double[] permChanges, int[] activeColumns)
        {
            List<KeyPair> list = new List<KeyPair>();
            foreach (var colIndx in activeColumns)
            {
                list.Add(new KeyPair() { Key = colIndx, Value = colIndx });
            }

            var partitions = GetPartitionsForKeyset(list);

            ParallelOptions opts = new ParallelOptions();
            opts.MaxDegreeOfParallelism = this.ActorMap.Count;

            Parallel.ForEach(partitions, opts, (placement) =>
            {
                // Result here should ensure reliable messaging. No semantin meaning.
                var res = placement.Key.Ask<int>(new AdaptSynapsesMsg
                {
                    PermanenceChanges = permChanges,
                    ColumnKeys = placement.Value }, 
                    this.Config.ConnectionTimout).Result;
            });
        }


        public void BumpUpWeakColumnsDist(int[] weakColumns)
        {
            ParallelOptions opts = new ParallelOptions();
            opts.MaxDegreeOfParallelism = weakColumns.Length;

            List<KeyPair> list = new List<KeyPair>();
            foreach (var weakColIndx in weakColumns)
            {
                list.Add(new KeyPair() { Key = weakColIndx, Value = weakColIndx });
            }

            var partitionMap = GetPartitionsForKeyset(list);

            Parallel.ForEach(partitionMap, opts, (placement) =>
            {
                placement.Key.Ask<int>(new BumUpWeakColumnsMsg { ColumnKeys = placement.Value }, this.Config.ConnectionTimout);
            });
        }

        /// <summary>
        /// Gets list of partitions, which host specified keys.
        /// </summary>
        /// <param name="keyValuePairs">Keyvalue pairs.</param>
        /// <returns></returns>
        public abstract Dictionary<IActorRef, List<KeyPair>> GetPartitionsForKeyset(ICollection<KeyPair> keyValuePairs);

        /// <summary>
        /// Gets partitions grouped by nodes.
        /// </summary>
        /// <returns></returns>
        public abstract Dictionary<IActorRef, List<KeyPair>> GetPartitionsByNode();

        /// <summary>
        /// Ads the value with specified keypair.
        /// </summary>
        /// <param name="item">Keypair of the new item.</param>
        public void Add(KeyValuePair<TKey, TValue> item)
        {
            Add(item.Key, item.Value);
        }

        /// <summary>
        /// Ads the value with secified key to the right parition.
        /// </summary>
        /// <param name="key"></param>
        /// <param name="value"></param>
        public void Add(TKey key, TValue value)
        {
            var partActor = GetPartitionActorFromKey(key);

            var isSet = partActor.Ask<int>(new AddElementsMsg()
            {
                Elements = new List<KeyPair>
                    {
                        new KeyPair { Key=key, Value=value }
                    }

            }, this.Config.ConnectionTimout).Result;

            if (isSet != 1)
                throw new ArgumentException("Cannot add the element with specified key!");
        }

        /// <summary>
        /// Tries to return value from target partition.
        /// </summary>
        /// <param name="key"></param>
        /// <param name="value"></param>time
        /// <returns></returns>
        public bool TryGetValue(TKey key, out TValue value)
        {
            var partActor = GetPartitionActorFromKey(key);

            Result result = partActor.Ask<Result>(new GetElementMsg { Key = key }, this.Config.ConnectionTimout).Result;

            if (result.IsError == false)
            {
                value = (TValue)result.Value;
                return true;
            }
            else
            {
                value = default(TValue);
                return false;
            }
        }



        public void Clear()
        {
            foreach (var item in this.dictList)
            {
                item.Clear();
            }
        }

        public bool Contains(KeyValuePair<TKey, TValue> item)
        {
            var actorRef = GetPartitionActorFromKey(item.Key);

            if (ContainsKey(item.Key))
            {
                var val = actorRef.Ask<TValue>(new GetElementMsg()).Result;
                if (EqualityComparer<TValue>.Default.Equals(val, item.Value))
                    return true;
                else
                    return false;
            }

            return false;
        }

        /// <summary>
        /// Checks if element with specified key exists in any partition in cluster.
        /// </summary>
        /// <param name="key"></param>
        /// <returns></returns>
        public bool ContainsKey(TKey key)
        {
            var actorRef = GetPartitionActorFromKey(key);

            if (actorRef.Ask<bool>(new ContainsMsg { Key = key }).Result)
                return true;
            else
                return false;
        }

        public void CopyTo(KeyValuePair<TKey, TValue>[] array, int arrayIndex)
        {
            throw new NotImplementedException();
        }

        public bool Remove(TKey key)
        {
            for (int i = 0; i < this.dictList.Length; i++)
            {
                if (this.dictList[i].ContainsKey(key))
                {
                    return this.dictList[i].Remove(key);
                }
            }

            return false;
        }

        public bool Remove(KeyValuePair<TKey, TValue> item)
        {
            for (int i = 0; i < this.dictList.Length; i++)
            {
                if (this.dictList[i].ContainsKey(item.Key))
                {
                    return this.dictList[i].Remove(item.Key);
                }
            }

            return false;
        }



        IEnumerator IEnumerable.GetEnumerator()
        {
            return this;
        }

        #region Enumerators

        /// <summary>
        /// Current dictionary list in enemerator.
        /// </summary>
        private int currentDictIndex = -1;

        /// <summary>
        /// Current index in currentdictionary
        /// </summary>
        private int currentIndex = -1;

        public object Current => this.dictList[this.currentDictIndex].ElementAt(currentIndex);

        KeyValuePair<TKey, TValue> IEnumerator<KeyValuePair<TKey, TValue>>.Current => this.dictList[this.currentDictIndex].ElementAt(currentIndex);

        /// <summary>
        /// Gets number of physical nodes in cluster.
        /// </summary>
        public int Nodes => this.Config.Nodes.Count;


        public IEnumerator<KeyValuePair<TKey, TValue>> GetEnumerator()
        {
            return this;
        }


        public bool MoveNext()
        {
            if (this.currentIndex == -1)
                this.currentIndex = 0;

            if (this.currentDictIndex + 1 < this.dictList.Length)
            {
                this.currentDictIndex++;

                if (this.dictList[this.currentDictIndex].Count > 0 && this.dictList[this.currentDictIndex].Count > this.currentIndex)
                    return true;
                else
                    return false;
            }
            else
            {
                this.currentDictIndex = 0;

                if (this.currentIndex + 1 < this.dictList[this.currentDictIndex].Count)
                {
                    this.currentIndex++;
                    return true;
                }
                else
                    return false;
            }
        }


        public void Reset()
        {
            this.currentDictIndex = -1;
            this.currentIndex = -1;
        }

        public void Dispose()
        {
            this.dictList = null;
        }


        /// <summary>
        ///
        /// </summary>
        /// <param name="keys">All keys must belong to same partition. Search object (caller of this method)
        /// should sot keys </param>
        /// <returns></returns>
        public ICollection<KeyPair> GetObjects(TKey[] keys)
        {
            if (keys == null || keys.Length == 0)
                throw new ArgumentException("Argument 'keys' must be specified!");

            var actorRef = GetPartitionActorFromKey(keys[0]);

            int pageSize = this.Config.PageSize;
            int alreadyProcessed = 0;

            while (true)
            {
                List<object> keysToGet = new List<object>();

                foreach (var key in keys.Skip(alreadyProcessed).Take(pageSize))
                {
                    keysToGet.Add(key);
                }

                var batchResult = actorRef.Ask<List<KeyPair>>(new GetElementsMsg()
                {
                    Keys = keysToGet.ToArray(),
                }).Result;

                keysToGet.Clear();
            }

            return null;
        }

        #endregion
    }
}<|MERGE_RESOLUTION|>--- conflicted
+++ resolved
@@ -309,75 +309,15 @@
             //    MaxKey = -1
             //}, TimeSpan.FromMinutes(1)).Result;
 
-            var placement = this.ActorMap.FirstOrDefault();
-
-            var res = placement.ActorRef.Ask<int>(new InitColumnsMsg()
-            {
-<<<<<<< HEAD
-                MinKey = (int)(object)placement.MinKey,
-                MaxKey = (int)(object)placement.MaxKey
-            }, this.Config.ConnectionTimout).Result;
-
             // Run overlap calculation on all actors(in all partitions)
-            //Parallel.ForEach(this.ActorMap, opts, (placement) =>
-            //{
-            //    var res = placement.ActorRef.Ask<int>(new InitColumnsMsg()
-            //    {
-            //        MinKey = (int)(object)placement.MinKey,
-            //        MaxKey = (int)(object)placement.MaxKey
-            //    }, this.Config.ConnectionTimout).Result;
-            //});
-
-            /*
-             * //
-            // Here is upload performed in context of every actor (partition).
-            // Because keys are grouped by partitions (actors) parallel upload can be done here.
-            Parallel.ForEach(partitions, opts, (partition) =>
-            {
-              
-                Dictionary<IActorRef, InitColumnsMsg> list = new Dictionary<IActorRef, InitColumnsMsg>();
-
-                int pageSize = this.Config.PageSize;
-                int alreadyProcessed = 0;
-
-                while (true)
-                {
-                    foreach (var item in partition.Value.Skip(alreadyProcessed).Take(pageSize))
-                    {
-                        var actorRef = GetPartitionActorFromKey((TKey)item.Key);
-                        if (!list.ContainsKey(actorRef))
-                            list.Add(actorRef, new InitColumnsMsg() { Elements = new List<KeyPair>() });
-
-                        list[actorRef].Elements.Add(new KeyPair { Key = item.Key, Value = item.Value });
-                    }
-
-                    if (list.Count > 0)
-                    {
-                        List<Task<int>> tasks = new List<Task<int>>();
-
-                        foreach (var item in list)
-                        {
-                            tasks.Add(item.Key.Ask<int>(item.Value, TimeSpan.FromMinutes(3)));
-                            alreadyProcessed += item.Value.Elements.Count;
-                        }
-
-                        Task.WaitAll(tasks.ToArray());
-
-                        list.Clear();
-                    }
-                    else
-                        break;
-                }
-                
-            });*/
-=======
+            Parallel.ForEach(this.ActorMap, opts, (placement) =>
+            {
                 var res = placement.ActorRef.Ask<int>(new InitColumnsMsg()
                 {
                     MinKey = (int)(object)placement.MinKey,
                     MaxKey = (int)(object)placement.MaxKey
                 }, this.Config.ConnectionTimout).Result;
             });
->>>>>>> 32a0202f
         }
 
 
