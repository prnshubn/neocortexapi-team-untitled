--- conflicted
+++ resolved
@@ -61,16 +61,6 @@
     this.input = input;
     this.areas = new Array(settings.areaLevels.length);
 
-<<<<<<< HEAD
-    let areaId : number = 0;
-    for (var areaLevel = 0; areaLevel < settings.areaLevels.length; areaLevel++) {
-     
-      this.areas[areaLevel] = new Area(settings, areaId, areaLevel, posX, posY, posZ);/// change at this position to chnage the area
-      areaId++;
-      posX = posX + 50;//posX = posX + sett.areaXDistance  ;
-      posY = posY + 10; //posY = posY + sett.areaXDistance * settings.areas[i];
-      posZ = posZ + 7;
-=======
     //for (var i = 0; i < settings.areas.length; i++) {
     for (var i = 0; i < settings.areaLocations.length; i++) {
 
@@ -82,7 +72,6 @@
       posX = posX + settings.xAreaDistance;
       posY = posY + settings.yAreaDistance;
       posZ = posZ + settings.zAreaDistance;
->>>>>>> 38639e9e
 
     }
   }
@@ -104,41 +93,15 @@
     super(posX, posY, posZ); {
 
       this.id = areaId;
-<<<<<<< HEAD
-      this.level = level;
-      //this.overlap = overlap;
-
-=======
->>>>>>> 38639e9e
       this.settings = settings;
       let row: Array<Minicolumn> = new Array();
       let i; let j; let k;
 
       let totalNumberOfNeurons = (settings.minicolumnDims[0] * settings.minicolumnDims[1] * settings.numLayers);
 
-<<<<<<< HEAD
-      //TODO..
-      // this.oL.push(overlap);
-      for (let nW = 0; nW < 1; nW = nW + (1 / (totalNumberOfNeurons / settings.numLayers))) { //totalNumberOfNeurons/settings.numLayers to get each minicolumn
-        for (let l = 0; l < settings.numLayers; l++) {
-          let roundNW = nW.toFixed(3);
-          this.oL.push(parseFloat(roundNW));
-        }
-      }
-
-          for (let totalAreas = 0; totalAreas < settings.areaLevels.length; totalAreas++) {
-            for (let oLArray = 0; oLArray < this.oL.length; oLArray++) {
-              this.overlap.push(this.oL[oLArray]);
-            }
-          }
-
-
-       
-=======
       for (let overlapV = 0; overlapV < totalNumberOfNeurons; overlapV++) {
         this.overlap.push(settings.overlapValue);
       }
->>>>>>> 38639e9e
       for (i = 0; i < settings.minicolumnDims[0]; i++) {
         for (j = 0; j < settings.numLayers; j++) {
           for (k = 0; k < settings.minicolumnDims[1]; k++) {
@@ -256,10 +219,6 @@
     this.cells = new Array();
 
     //TODO. Exception if cellDims > 2
-<<<<<<< HEAD
-
-    for (var i = 0; i < cellDims[0]; i++) {
-=======
     try {
 
       for (var dim = 0; dim < cellDims.length; dim++) {
@@ -271,7 +230,6 @@
         
 
       }
->>>>>>> 38639e9e
 
 
       for (var dim = 0; dim < cellDims[0]; dim++) {
