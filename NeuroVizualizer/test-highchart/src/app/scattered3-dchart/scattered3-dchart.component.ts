import { Component, OnInit } from '@angular/core';
import { HighchartsStatic, HighchartsService } from 'angular2-highcharts/dist/HighchartsService';
import { NeoCortexModel, Area, Synapse, Minicolumn, Cell, neocortexSettings } from '../neocortexmodel';

declare var require: any;


const Highcharts = require('highcharts');
Highcharts.setOptions({
  //colors: ['#50B432'],
  redraw: false,
});

@Component({
    selector: 'app-scattered3-dchart',
    templateUrl: './scattered3-dchart.component.html',
    styleUrls: ['./scattered3-dchart.component.css']
})
export class Scattered3DchartComponent implements OnInit {
    options: any = {};
    chart: any = {};
    dataSer1: any = [];
    dataSer2: any = [];
    chartInstance: Object;
    xCoordinate : any;
    yCoordinate : any;
    zCoordinate : any;

    constructor() {
        // initData function will initialize the data series 1 
        this.initData1(3, 3, 3);
        // initData function will initialize the data series 2 
        this.initData2(4, 4, 5);
        // generateData function will draw the chart
        this.generateChart(null);
    }


    ngOnInit() {
        
    }


    xAxisColour(xAxisColor: String){
       // this.lineColour = colour;
        //this.chart.nativeChart.options.xAxis.gridLineColor= "red";
        this.options.xAxis.gridLineColor = xAxisColor;
        this.chart.nativeChart.update(this.options);

    }
    yAxisColour(yAxisColor: string){
        this.options.yAxis.gridLineColor = yAxisColor;
        this.chart.nativeChart.update(this.options);
    }

    addPoints(points: String) {
         this.dataSer1[0] = eval("[" + points + "]");
        var str = this.dataSer1[0]; 
        var xCoordinateStr = str.slice(0, 1)//x
        var yCoordinateStr = str.slice(1, 2); //y
        var zCoordinateStr = str.slice(2, 3)//z
        this.xCoordinate = parseInt(xCoordinateStr);
        this.yCoordinate = parseInt(yCoordinateStr);
        this.zCoordinate = parseInt(zCoordinateStr);
        //this.chart.nativeChart.series[0].data[0].update({y:this.yCoordinate, marker:{symbol:'url(../../../assets/images/edited.png)', width:10}});
        this.chart.nativeChart.series[0].data[0].update({x:this.xCoordinate, y:this.yCoordinate, z:this.zCoordinate,marker:{symbol:'url(../../../assets/images/edited.png)', width:50, height:50}});
        //this.chart.nativeChart.series[0].setData(this.dataSer1);
        this.chart.nativeChart.update(this.options);

        //this.chart.nativeChart.series.dataSer1[0].marker.width= 80;
        /* this woks fine for whole series
          this.options.series = [{
           marker:{
               width: 80
             }}];
             */
        //works fine fora series
        // this.options.series[0].marker.width = 80;
    }
    initData2(xDim, yDim, zDim) {
        //this.chartOpts.series[0].data = [];
        var x;
        var y;
        var z;

        for (x = 0.5; x < xDim; x += 1) {
            for (y = 0.5; y < yDim; y += 1) {
                for (z = 0.5; z < zDim; z += 1) {
                    this.dataSer2.push([
                        x,
                        y,
                        z
                    ]);

                }

            }

        }

    }
    initData1(xDim, zDim, yDim) {
        //this.chartOpts.series[0].data = [];
        var x;
        var y;
        var z;
        for (z = 0; z < zDim; z += 1) {
            for (x = 0; x < xDim; x += 1) {
                for (y = 0; y < yDim; y += 1) {
                    this.dataSer1.push([
                        x,
                        y,
                        z
                    ]);
                }

            }

        }

    }


    generateChart(event): void {
        let container = document.createElement("container");
        document.body.appendChild(container);

        this.options = {
            nativeChart: null,
            exporting: { enabled: false },
            credits: { enabled: false },
            chart: {
                renderTo : container,
                height: 600,
                //zoomType: 'xy',
                margin: 100,
                type: 'scatter',
                animation: false,
                options3d: {
                    enabled: true,
                    alpha: 10,
                    beta: 30,
                    depth: 250,
                    viewDistance: 5,
                    fitToPlot: false,
                    frame: {
                        bottom: { size: 3, color: 'rgba(0,0,0,0.02)' },
                        back: { size: 3, color: 'rgba(0,0,0,0.04)' },
                        side: { size: 3, color: 'rgba(0,0,0,0.06)' }
                    }
                }
            },
            title: {
                text: '3D'
            },
            subtitle: {
                text: ''
            },
            plotOptions: {
                series: {
                    marker: {
                        enabled: true
                    }
                },
                scatter: {
                    width: 10,
                    height: 10,
                    depth: 10,
                    lineWidth: 4
                    //groupPadding: 0
                }
            },
            xAxis: {
                min: 0,
                max: 10,
                gridLineWidth: 3,
                //gridLineColor: this.lineColour
            },
            yAxis: {
                min: 0,
                max: 10,
                gridLineWidth: 3,
                title: null
            },
            zAxis: {
                min: 0,
                max: 10,
                gridLineWidth: 3,
                showFirstLabel: false
            },
            legend: {
                enabled: false
            },
            series: [{
                name: 'Ist Data',
                colorByPoint: true,
                redraw: false,
                marker: {
                    enabled: true,
                    symbol: 'url(../../../assets/images/cylinder.png)',
                    width: 30,
                    height: 30
                },
                data: this.dataSer1,
            },
            {
                name: '2nd Data',
                data: this.dataSer2,
                marker: {
                    enabled: true,
                    symbol: 'url(../../../assets/images/dbCylinder.png)',
                    width: 20,
                    height: 20
                }
            },]

        };

       
    }

    saveInstance(chartInstance, chart) {
        this.chart.nativeChart = chartInstance;
        chartInstance.container.nativeChart = chartInstance;
        chartInstance.container.options = this.options;
     
<<<<<<< HEAD
        (<any>document).nativeChart = chartInstance;
=======
       // document.nativeChart = chartInstance;
>>>>>>> 75473fe1
         //calling mouse events to rotate the container/chart with mouse
        Highcharts.addEvent(chartInstance.container, 'mousedown', this.dragStart);
        //calling touch events to rotate the container/chart with touch
        Highcharts.addEvent(chartInstance.container, 'touchstart', this.dragStart);

    }

    /**
     * 
     * @param eStart mouse and touch events for chart/container rotation
     * 
     */
    dragStart(eStart): any {
      
<<<<<<< HEAD
        eStart = (<any>document).nativeChart.pointer.normalize(eStart);
=======
       // eStart = document.nativeChart.pointer.normalize(eStart);
>>>>>>> 75473fe1
        var posX = eStart.chartX;
        var posY = eStart.chartY;
        var alpha = this.options.chart.options3d.alpha;
        var beta = this.options.chart.options3d.beta;
        var sensitivity = 5; // lower is more sensitive

        var unbindDragMouse = Highcharts.addEvent(document, 'mousemove', dragFnc);
        Highcharts.addEvent(document, 'mouseup', unbindDragMouse);

        var unbindDragTouch = Highcharts.addEvent(document, 'touchmove', dragFnc);
        Highcharts.addEvent(document, 'touchend', unbindDragTouch);
        
       
        function dragFnc(e): any{
            // Get e.chartX and e.chartY
            e = this.nativeChart.pointer.normalize(e);
    
            this.nativeChart.update({
                chart: {
                    options3d: {
                        alpha: alpha + (e.chartY - posY) / sensitivity,
                        beta: beta + (posX - e.chartX) / sensitivity
                    }
                }
            }, undefined, undefined, false);
        }
    
    }
    
    public static fillChart(ncModel: NeoCortexModel)  { 

      
    }
}


<|MERGE_RESOLUTION|>--- conflicted
+++ resolved
@@ -224,11 +224,7 @@
         chartInstance.container.nativeChart = chartInstance;
         chartInstance.container.options = this.options;
      
-<<<<<<< HEAD
         (<any>document).nativeChart = chartInstance;
-=======
-       // document.nativeChart = chartInstance;
->>>>>>> 75473fe1
          //calling mouse events to rotate the container/chart with mouse
         Highcharts.addEvent(chartInstance.container, 'mousedown', this.dragStart);
         //calling touch events to rotate the container/chart with touch
@@ -243,11 +239,7 @@
      */
     dragStart(eStart): any {
       
-<<<<<<< HEAD
         eStart = (<any>document).nativeChart.pointer.normalize(eStart);
-=======
-       // eStart = document.nativeChart.pointer.normalize(eStart);
->>>>>>> 75473fe1
         var posX = eStart.chartX;
         var posY = eStart.chartY;
         var alpha = this.options.chart.options3d.alpha;
