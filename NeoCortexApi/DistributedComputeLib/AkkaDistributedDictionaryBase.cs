﻿using System;
using System.Collections;
using System.Collections.Generic;
using System.Text;
using System.Linq;
using Akka.Actor;
using Akka.Configuration;
using System.Threading.Tasks;
using System.Diagnostics;
using NeoCortexApi.Entities;
using System.Collections.Concurrent;
using NeoCortexApi.Utility;
using System.Threading;

namespace NeoCortexApi.DistributedComputeLib
{
    public abstract class AkkaDistributedDictionaryBase<TKey, TValue> : IDistributedDictionary<TKey, TValue>, IRemotelyDistributed
    {

        // not used!
        private Dictionary<TKey, TValue>[] dictList;


        /// <summary>
        /// List of actors, which hold partitions.
        /// </summary>
        //private IActorRef[] dictActors;

        private List<Placement<TKey>> actorMap;

        /// <summary>
        /// Maps from Actor partition identifier to actor index in <see cref="dictActors" list./>
        /// </summary>
        protected List<Placement<TKey>> ActorMap
        {
            get
            {
                if (actorMap == null)
                    InitPartitionActorsDist();

                return this.actorMap;
            }
            set
            {
                this.actorMap = value;
            }
        }

        private int numElements = 0;

        private ActorSystem actSystem;

        #region Properties
        /// <summary>
        /// Akka cluster configuration.
        /// </summary>
        public AkkaDistributedDictConfig Config { get; set; }

        /// <summary>
        /// Configuration used to initialize HTM actor.
        /// </summary>
        public HtmConfig HtmConfig { get; set; }
        #endregion

        /// <summary>
        /// Creates all required actors, which host partitions.
        /// </summary>
        /// <param name="config"></param>
        public AkkaDistributedDictionaryBase(AkkaDistributedDictConfig config)
        {
            if (config == null)
                throw new ArgumentException("Configuration must be specified.");

            this.Config = config;

            actSystem = ActorSystem.Create("Deployer", ConfigurationFactory.ParseString(@"
                akka {  
                    loglevel=DEBUG
                    actor{
                        provider = ""Akka.Remote.RemoteActorRefProvider, Akka.Remote""  		               
                    }
                    remote {
		                connection-timeout = 120 s
		                transport-failure-detector {
			                heartbeat-interval = 10 s 
			                acceptable-heartbeat-pause = 60 s 
			                unreachable-nodes-reaper-interval = 10 s
			                expected-response-after = 30 s
			                retry-gate-closed-for = 5 s
			                prune-quarantine-marker-after = 2 d
			                system-message-ack-piggyback-timeout = 3 s
		                }
                        dot-netty.tcp {
<<<<<<< HEAD
                            maximum-frame-size = 64000000b
		                    port = 8080
		                    hostname = 0.0.0.0
                            public-hostname = DADO-SR1
=======
                            maximum-frame-size = 326000000b
		                    port = 8079
		                    hostname = localhost
                            public-hostname = localhost
>>>>>>> c5a85102
                        }
                    }
                }"));

        }

        /// <summary>
        /// Creates partition actors on cluster.
        /// </summary>
        protected void InitPartitionActorsDist()
        {
            // Creates partition placements.
            this.ActorMap = CreatePartitionMap();

            for (int i = 0; i < this.ActorMap.Count; i++)
            {
                string actorName = $"{nameof(DictNodeActor)}-{Guid.NewGuid()}-{this.ActorMap[i].NodeIndx}-{this.ActorMap[i].PartitionIndx}";
                
                //var sel = actSystem.ActorSelection($"/user/{actorName}");
                //this.ActorMap[i].ActorRef = sel.ResolveOne(TimeSpan.FromSeconds(1)).Result;
                //if (this.ActorMap[i].ActorRef == null)
                {
                    this.ActorMap[i].ActorRef =
                     actSystem.ActorOf(Props.Create(() => new DictNodeActor())
                     .WithDeploy(Deploy.None.WithScope(new RemoteScope(Address.Parse(this.ActorMap[i].NodeUrl)))),
                     actorName);
                }
              
                var result = this.ActorMap[i].ActorRef.Ask<int>(new CreateDictNodeMsg()
                {
                    HtmAkkaConfig = this.HtmConfig,
                }, this.Config.ConnectionTimout).Result;
            }
        }

        /// <summary>
        /// Calculates partition placements on nodes.
        /// </summary>
        /// <returns></returns>
        public abstract List<Placement<TKey>> CreatePartitionMap();

        /// <summary>
        /// Depending on usage (Key type) different mechanism can be used to partition keys.
        /// This method returns the index of the node, whish should hold specified key.
        /// </summary>
        /// <param name="key"></param>
        /// <returns></returns>
        protected abstract IActorRef GetPartitionActorFromKey(TKey key);

        /// <summary>
        /// Gets partitions (nodes) with assotiated indexes.
        /// </summary>
        /// <returns></returns>
        public abstract List<(int partId, int minKey, int maxKey)> GetPartitions();

        public TValue this[TKey key]
        {
            get
            {
                var partActor = GetPartitionActorFromKey(key);

                TValue val = partActor.Ask<TValue>("").Result;

                return val;
            }
            set
            {
                var partActor = GetPartitionActorFromKey(key);

                var isSet = partActor.Ask<int>(new UpdateElementsMsg()
                {
                    Elements = new List<KeyPair>
                    {
                        new KeyPair { Key=key, Value=value }
                    }

                }, this.Config.ConnectionTimout).Result;

                if (isSet != 1)
                    throw new ArgumentException("Cannot find the element with specified key!");
            }
        }


        public int Count
        {
            get
            {
                int cnt = 0;

                Task<int>[] tasks = new Task<int>[this.ActorMap.Count];
                int indx = 0;

                foreach (var actor in this.ActorMap.Select(el => el.ActorRef))
                {
                    tasks[indx++] = actor.Ask<int>(new GetCountMsg(), this.Config.ConnectionTimout);
                }

                Task.WaitAll(tasks);

                for (int i = 0; i < tasks.Length; i++)
                {
                    if (!tasks[i].IsFaulted)
                        cnt += tasks[i].Result;
                    else
                        throw new DistributedException("An error has ocurred.", tasks[i].Exception);
                }

                return cnt;
            }
        }

        public ICollection<TKey> Keys
        {
            get
            {
                List<TKey> keys = new List<TKey>();
                foreach (var item in this.dictList)
                {
                    foreach (var k in item.Keys)
                    {
                        keys.Add(k);
                    }
                }

                return keys;
            }
        }


        public ICollection<TValue> Values
        {
            get
            {
                List<TValue> keys = new List<TValue>();
                foreach (var item in this.dictList)
                {
                    foreach (var k in item.Values)
                    {
                        keys.Add(k);
                    }
                }

                return keys;
            }
        }



        public bool IsReadOnly => false;

        /// <summary>
        /// Adds/Updates batch of elements to remote nodes.
        /// </summary>
        /// <param name="keyValuePairs"></param>
        public void AddOrUpdate(ICollection<KeyPair> keyValuePairs)
        {
            ParallelOptions opts = new ParallelOptions();
            opts.MaxDegreeOfParallelism = this.ActorMap.Count;

            // We get here keys grouped to actors, which host partitions.
            var partitions = GetPartitionsForKeyset(keyValuePairs);

            //
            // Here is upload performed in context of every actor (partition).
            // Because keys are grouped by partitions (actors) parallel upload can be done here.
            Parallel.ForEach(partitions, opts, (partition) =>
            {
                Dictionary<IActorRef, AddOrUpdateElementsMsg> list = new Dictionary<IActorRef, AddOrUpdateElementsMsg>();

                int pageSize = this.Config.PageSize;
                int alreadyProcessed = 0;

                while (true)
                {
                    foreach (var item in partition.Value.Skip(alreadyProcessed).Take(pageSize))
                    {
                        var actorRef = GetPartitionActorFromKey((TKey)item.Key);
                        if (!list.ContainsKey(actorRef))
                            list.Add(actorRef, new AddOrUpdateElementsMsg() { Elements = new List<KeyPair>() });

                        list[actorRef].Elements.Add(new KeyPair { Key = item.Key, Value = item.Value });
                    }

                    if (list.Count > 0)
                    {
                        List<Task<int>> tasks = new List<Task<int>>();

                        foreach (var item in list)
                        {
                            tasks.Add(item.Key.Ask<int>(item.Value, this.Config.ConnectionTimout));
                            alreadyProcessed += item.Value.Elements.Count;
                        }

                        Task.WaitAll(tasks.ToArray());

                        list.Clear();
                    }
                    else
                        break;
                }
            });
        }


        /// <summary>
        /// Adds/Updates batch of elements to remote nodes.
        /// </summary>
        /// <param name="keyValuePairs"></param>
        public void InitializeColumnPartitionsDist(ICollection<KeyPair> keyValuePairs)
        {
            ParallelOptions opts = new ParallelOptions();
            opts.MaxDegreeOfParallelism = Environment.ProcessorCount;

            runBatched((batchOfElements)=> {
                // Run overlap calculation on all actors(in all partitions)
                Parallel.ForEach(batchOfElements, opts, (placement) =>
                {
                    var res = placement.ActorRef.Ask<int>(new InitColumnsMsg()
                    {
                        MinKey = (int)(object)placement.MinKey,
                        MaxKey = (int)(object)placement.MaxKey
                    }, this.Config.ConnectionTimout).Result;
                });
            }, this.ActorMap, this.Config.ProcessingBatch);

            //int processedItems = 0;
            //int batchCnt = 0;

            //var shuffledList = ArrayUtils.Shuffle(this.ActorMap);

            //List<Placement<TKey>> batchedList = new List<Placement<TKey>>();

            //while (processedItems < this.ActorMap.Count)
            //{              
            //    if (batchCnt < this.Config.ProcessingBatch && processedItems < this.ActorMap.Count)
            //    {
            //        batchedList.Add(shuffledList[processedItems]);
            //        processedItems++;
            //        batchCnt++;
            //    }
            //    else
            //    {
          
            //        // Run overlap calculation on all actors(in all partitions)
            //        Parallel.ForEach(batchedList, opts, (placement) =>
            //        {
            //            var res = placement.ActorRef.Ask<int>(new InitColumnsMsg()
            //            {
            //                MinKey = (int)(object)placement.MinKey,
            //                MaxKey = (int)(object)placement.MaxKey
            //            }, this.Config.ConnectionTimout).Result;
            //        });

            //        batchCnt = 0;
            //        batchedList = new List<Placement<TKey>>();
            //    }             
            //}
        }

        private void runBatched(Action<List<Placement<TKey>>> func, List<Placement<TKey>> list, int batchSize)
        {
            int processedItems = 0;
            int batchCnt = 0;

            var shuffledList = ArrayUtils.Shuffle(list);

            List<Placement<TKey>> batchedList = new List<Placement<TKey>>();

            while (processedItems < this.ActorMap.Count)
            {
                if (batchCnt < batchSize && processedItems < this.ActorMap.Count)
                {
                    batchedList.Add(shuffledList[processedItems]);
                    processedItems++;
                    batchCnt++;
                }
                else
                {
                    func(batchedList);

                    batchCnt = 0;
                    batchedList = new List<Placement<TKey>>();
                }
            }
        }

        /// <summary>
        /// Performs remote initialization and configuration of all coulms in all partitions.
        /// </summary>
        /// <param name="htmConfig"></param>
        /// <returns>List of average spans of all columns on this node in this partition.
        /// This list is agreggated by caller to estimate average span for all system.</returns>
        public List<double> ConnectAndConfigureInputsDist(HtmConfig htmConfig)
        {
            // List of results.
            ConcurrentDictionary<int, double> aggLst = new ConcurrentDictionary<int, double>();

            ParallelOptions opts = new ParallelOptions();
            opts.MaxDegreeOfParallelism = Environment.ProcessorCount;

            //var avgSpanOfPart = this.ActorMap.First().ActorRef.Ask<double>(new ConnectAndConfigureColumnsMsg(), this.Config.ConnectionTimout).Result;
            //aggLst.TryAdd(this.ActorMap.First().PartitionIndx, avgSpanOfPart);

            runBatched((batchOfElements) => {
                Parallel.ForEach(batchOfElements, opts, (placement) =>
                {
                    while (true)
                    {
                        try
                        {
                            Debug.WriteLine($"C: {placement.ActorRef.Path}");
                            var avgSpanOfPart = placement.ActorRef.Ask<double>(new ConnectAndConfigureColumnsMsg(), this.Config.ConnectionTimout).Result;
                            aggLst.TryAdd(placement.PartitionIndx, avgSpanOfPart);
                            break;
                        }
                        catch (Exception ex)
                        {
                            Thread.Sleep(1000);
                        }
                    }
                });
            }, this.ActorMap, this.Config.ProcessingBatch / 2);
          

            return aggLst.Values.ToList();
        }

        public int[] CalculateOverlapDist(int[] inputVector)
        {
            ConcurrentDictionary<int, List<KeyPair>> overlapList = new ConcurrentDictionary<int, List<KeyPair>>();

            ParallelOptions opts = new ParallelOptions();
            opts.MaxDegreeOfParallelism = this.ActorMap.Count;

            // Run overlap calculation on all actors(in all partitions)
            Parallel.ForEach(this.ActorMap, opts, (placement) =>
            {
                var partitionOverlaps = placement.ActorRef.Ask<List<KeyPair>>(new CalculateOverlapMsg { InputVector = inputVector }, this.Config.ConnectionTimout).Result;
                overlapList.TryAdd(placement.PartitionIndx, partitionOverlaps);
            });

            List<int> overlaps = new List<int>();
            foreach (var item in overlapList.OrderBy(i => i.Key))
            {
                foreach (var keyPair in item.Value)
                {
                    overlaps.Add((int)keyPair.Value);
                }
            }

            return overlaps.ToArray();
        }

        public void AdaptSynapsesDist(int[] inputVector, double[] permChanges, int[] activeColumns)
        {
            List<KeyPair> list = new List<KeyPair>();
            foreach (var colIndx in activeColumns)
            {
                list.Add(new KeyPair() { Key = colIndx, Value = colIndx });
            }

            var partitions = GetPartitionsForKeyset(list);

            ParallelOptions opts = new ParallelOptions();
            opts.MaxDegreeOfParallelism = this.ActorMap.Count;

            Parallel.ForEach(partitions, opts, (placement) =>
            {
                // Result here should ensure reliable messaging. No semantin meaning.
                var res = placement.Key.Ask<int>(new AdaptSynapsesMsg
                {
                    PermanenceChanges = permChanges,
                    ColumnKeys = placement.Value }, 
                    this.Config.ConnectionTimout).Result;
            });
        }


        public void BumpUpWeakColumnsDist(int[] weakColumns)
        {
            ParallelOptions opts = new ParallelOptions();
            opts.MaxDegreeOfParallelism = weakColumns.Length;

            List<KeyPair> list = new List<KeyPair>();
            foreach (var weakColIndx in weakColumns)
            {
                list.Add(new KeyPair() { Key = weakColIndx, Value = weakColIndx });
            }

            var partitionMap = GetPartitionsForKeyset(list);

            Parallel.ForEach(partitionMap, opts, (placement) =>
            {
                placement.Key.Ask<int>(new BumUpWeakColumnsMsg { ColumnKeys = placement.Value }, this.Config.ConnectionTimout);
            });
        }

        /// <summary>
        /// Gets list of partitions, which host specified keys.
        /// </summary>
        /// <param name="keyValuePairs">Keyvalue pairs.</param>
        /// <returns></returns>
        public abstract Dictionary<IActorRef, List<KeyPair>> GetPartitionsForKeyset(ICollection<KeyPair> keyValuePairs);

        /// <summary>
        /// Gets partitions grouped by nodes.
        /// </summary>
        /// <returns></returns>
        public abstract Dictionary<IActorRef, List<KeyPair>> GetPartitionsByNode();

        /// <summary>
        /// Ads the value with specified keypair.
        /// </summary>
        /// <param name="item">Keypair of the new item.</param>
        public void Add(KeyValuePair<TKey, TValue> item)
        {
            Add(item.Key, item.Value);
        }

        /// <summary>
        /// Ads the value with secified key to the right parition.
        /// </summary>
        /// <param name="key"></param>
        /// <param name="value"></param>
        public void Add(TKey key, TValue value)
        {
            var partActor = GetPartitionActorFromKey(key);

            var isSet = partActor.Ask<int>(new AddElementsMsg()
            {
                Elements = new List<KeyPair>
                    {
                        new KeyPair { Key=key, Value=value }
                    }

            }, this.Config.ConnectionTimout).Result;

            if (isSet != 1)
                throw new ArgumentException("Cannot add the element with specified key!");
        }

        /// <summary>
        /// Tries to return value from target partition.
        /// </summary>
        /// <param name="key"></param>
        /// <param name="value"></param>time
        /// <returns></returns>
        public bool TryGetValue(TKey key, out TValue value)
        {
            var partActor = GetPartitionActorFromKey(key);

            Result result = partActor.Ask<Result>(new GetElementMsg { Key = key }, this.Config.ConnectionTimout).Result;

            if (result.IsError == false)
            {
                value = (TValue)result.Value;
                return true;
            }
            else
            {
                value = default(TValue);
                return false;
            }
        }



        public void Clear()
        {
            foreach (var item in this.dictList)
            {
                item.Clear();
            }
        }

        public bool Contains(KeyValuePair<TKey, TValue> item)
        {
            var actorRef = GetPartitionActorFromKey(item.Key);

            if (ContainsKey(item.Key))
            {
                var val = actorRef.Ask<TValue>(new GetElementMsg()).Result;
                if (EqualityComparer<TValue>.Default.Equals(val, item.Value))
                    return true;
                else
                    return false;
            }

            return false;
        }

        /// <summary>
        /// Checks if element with specified key exists in any partition in cluster.
        /// </summary>
        /// <param name="key"></param>
        /// <returns></returns>
        public bool ContainsKey(TKey key)
        {
            var actorRef = GetPartitionActorFromKey(key);

            if (actorRef.Ask<bool>(new ContainsMsg { Key = key }).Result)
                return true;
            else
                return false;
        }

        public void CopyTo(KeyValuePair<TKey, TValue>[] array, int arrayIndex)
        {
            throw new NotImplementedException();
        }

        public bool Remove(TKey key)
        {
            for (int i = 0; i < this.dictList.Length; i++)
            {
                if (this.dictList[i].ContainsKey(key))
                {
                    return this.dictList[i].Remove(key);
                }
            }

            return false;
        }

        public bool Remove(KeyValuePair<TKey, TValue> item)
        {
            for (int i = 0; i < this.dictList.Length; i++)
            {
                if (this.dictList[i].ContainsKey(item.Key))
                {
                    return this.dictList[i].Remove(item.Key);
                }
            }

            return false;
        }



        IEnumerator IEnumerable.GetEnumerator()
        {
            return this;
        }

        #region Enumerators

        /// <summary>
        /// Current dictionary list in enemerator.
        /// </summary>
        private int currentDictIndex = -1;

        /// <summary>
        /// Current index in currentdictionary
        /// </summary>
        private int currentIndex = -1;

        public object Current => this.dictList[this.currentDictIndex].ElementAt(currentIndex);

        KeyValuePair<TKey, TValue> IEnumerator<KeyValuePair<TKey, TValue>>.Current => this.dictList[this.currentDictIndex].ElementAt(currentIndex);

        /// <summary>
        /// Gets number of physical nodes in cluster.
        /// </summary>
        public int Nodes => this.Config.Nodes.Count;


        public IEnumerator<KeyValuePair<TKey, TValue>> GetEnumerator()
        {
            return this;
        }


        public bool MoveNext()
        {
            if (this.currentIndex == -1)
                this.currentIndex = 0;

            if (this.currentDictIndex + 1 < this.dictList.Length)
            {
                this.currentDictIndex++;

                if (this.dictList[this.currentDictIndex].Count > 0 && this.dictList[this.currentDictIndex].Count > this.currentIndex)
                    return true;
                else
                    return false;
            }
            else
            {
                this.currentDictIndex = 0;

                if (this.currentIndex + 1 < this.dictList[this.currentDictIndex].Count)
                {
                    this.currentIndex++;
                    return true;
                }
                else
                    return false;
            }
        }


        public void Reset()
        {
            this.currentDictIndex = -1;
            this.currentIndex = -1;
        }

        public void Dispose()
        {
            this.dictList = null;
        }


        /// <summary>
        ///
        /// </summary>
        /// <param name="keys">All keys must belong to same partition. Search object (caller of this method)
        /// should sot keys </param>
        /// <returns></returns>
        public ICollection<KeyPair> GetObjects(TKey[] keys)
        {
            if (keys == null || keys.Length == 0)
                throw new ArgumentException("Argument 'keys' must be specified!");

            var actorRef = GetPartitionActorFromKey(keys[0]);

            int pageSize = this.Config.PageSize;
            int alreadyProcessed = 0;

            while (true)
            {
                List<object> keysToGet = new List<object>();

                foreach (var key in keys.Skip(alreadyProcessed).Take(pageSize))
                {
                    keysToGet.Add(key);
                }

                var batchResult = actorRef.Ask<List<KeyPair>>(new GetElementsMsg()
                {
                    Keys = keysToGet.ToArray(),
                }).Result;

                keysToGet.Clear();
            }

            return null;
        }

        #endregion
    }
}<|MERGE_RESOLUTION|>--- conflicted
+++ resolved
@@ -91,17 +91,10 @@
 			                system-message-ack-piggyback-timeout = 3 s
 		                }
                         dot-netty.tcp {
-<<<<<<< HEAD
                             maximum-frame-size = 64000000b
 		                    port = 8080
 		                    hostname = 0.0.0.0
                             public-hostname = DADO-SR1
-=======
-                            maximum-frame-size = 326000000b
-		                    port = 8079
-		                    hostname = localhost
-                            public-hostname = localhost
->>>>>>> c5a85102
                         }
                     }
                 }"));
