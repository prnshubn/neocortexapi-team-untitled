--- conflicted
+++ resolved
@@ -20,7 +20,6 @@
 
             //CreateWebHostBuilder(args).Build().Run();
             var host = new WebHostBuilder()
-<<<<<<< HEAD
                 .UseContentRoot(Directory.GetCurrentDirectory())
                 .UseKestrel()
                 .UseIISIntegration()
@@ -35,27 +34,6 @@
                 {
                     // Set properties and call methods on options
                     context.Configuration.GetSection("Kestrel");
-=======
-            .UseContentRoot(Directory.GetCurrentDirectory())
-            .UseKestrel()
-            .UseIISIntegration()
-            // .UseUrls("http://localhost:5011/")
-
-            .UseStartup<Startup>()
-
-                .ConfigureAppConfiguration((hostingContext, config) =>
-            {
-                config.AddJsonFile("appsettings.json", optional: true, reloadOnChange: true);
-
-            })
-
-                .ConfigureKestrel((context, options) =>
-                {
-                    // Set properties and call methods on options
-                    options.Configure(context.Configuration.GetSection("Kestrel"));
-                    //options.Listen(IPAddress.Loopback, 5011);
-
->>>>>>> d7009916
                 })
                 .ConfigureLogging((hostingcontext, logging) =>
                 {
@@ -63,12 +41,7 @@
                     logging.AddConsole();
 
                 })
-<<<<<<< HEAD
 
-=======
-                
-                
->>>>>>> d7009916
                 .Build();
             host.Run();
 
