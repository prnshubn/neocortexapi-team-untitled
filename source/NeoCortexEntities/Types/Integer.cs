--- conflicted
+++ resolved
@@ -70,13 +70,8 @@
             HtmSerializer2 ser = new HtmSerializer2();
 
             ser.SerializeBegin(nameof(Integer), writer);
-<<<<<<< HEAD
             
             ser.SerializeValue(this.Value,writer);
-=======
-
-            ser.SerializeValue(this.Value, writer);
->>>>>>> ff88f40f
 
             ser.SerializeEnd(nameof(Integer), writer);
         }
