--- conflicted
+++ resolved
@@ -2,11 +2,8 @@
 // Licensed under the Apache License, Version 2.0. See LICENSE in the project root for license information.
 using System;
 using System.Collections.Generic;
-<<<<<<< HEAD
 using System.IO;
 using System.Text;
-=======
->>>>>>> ff88f40f
 
 namespace NeoCortexApi.Entities
 {
