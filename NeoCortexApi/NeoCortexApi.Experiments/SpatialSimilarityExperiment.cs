﻿using Microsoft.VisualStudio.TestTools.UnitTesting;
using NeoCortex;
using NeoCortexApi.Encoders;
using NeoCortexApi.Entities;
using NeoCortexApi.Network;
using NeoCortexApi.Utility;
using System;
using System.Collections.Generic;
using System.Diagnostics;
using System.Drawing;
using System.Linq;
using System.Text;
using System.Threading.Tasks;

namespace NeoCortexApi.Experiments
{
    [TestClass]
    public class SpatialSimilarityExperiment
    {
        [TestMethod]
        public void SpatialSimilarityExperimentTest()
        {
            Console.WriteLine($"Hello {nameof(SpatialSimilarityExperiment)} experiment.");

            // Used as a boosting parameters
            // that ensure homeostatic plasticity effect.
            double minOctOverlapCycles = 1.0;
            double maxBoost = 5.0;

            // We will use 200 bits to represe nt an input vector (pattern).
            int inputBits = 200;

            // We will build a slice of the cortex with the given number of mini-columns
            int numColumns = 2048;

            //
            // This is a set of configuration parameters used in the experiment.
            HtmConfig cfg = new HtmConfig(new int[] { inputBits }, new int[] { numColumns })
            {
                CellsPerColumn = 10,
                MaxBoost = maxBoost,
                DutyCyclePeriod = 100,
                MinPctOverlapDutyCycles = minOctOverlapCycles,
                StimulusThreshold = 5,
                GlobalInhibition = true,
                NumActiveColumnsPerInhArea = 0.02 * numColumns,
                PotentialRadius = (int)(0.15 * inputBits),
                LocalAreaDensity = -1,//0.5,
                ActivationThreshold = 10,
                MaxSynapsesPerSegment = (int)(0.01 * numColumns),
                Random = new ThreadSafeRandom(42)
            };

            double max = 100;
            int width = 15;
            //
            // This dictionary defines a set of typical encoder parameters.
            Dictionary<string, object> settings = new Dictionary<string, object>()
            {
                { "W", width},
                { "N", inputBits},
                { "Radius", -1.0},
                { "MinVal", 0.0},
                { "Periodic", false},
                { "Name", "scalar"},
                { "ClipInput", false},
                { "MaxVal", max}
            };

            EncoderBase encoder = new ScalarEncoder(settings);

            //
            // We create here 100 random input values.
            List<int[]> inputValues = GetTrainingvectors(0, inputBits, width);

            RunExperiment(cfg, encoder, inputValues);
        }


        /// <summary>
        /// Creates training vectors.
        /// </summary>
        /// <param name="experimentCode"></param>
        /// <param name="inputBits"></param>
        /// <returns></returns>
        private List<int[]> GetTrainingvectors(int experimentCode, int inputBits, int width)
        {
            if (experimentCode == 0)
            {
                //
                // We create here 2 vectors.
                List<int[]> inputValues = new List<int[]>();

                for (int i = 0; i < 10; i += 1)
                {
                    inputValues.Add(NeoCortexUtils.CreateVector(inputBits, i, i + width));
                }


                return inputValues;
            }
            else
                throw new ApplicationException("Invalid experimentCode");
        }

        /// <summary>
        /// Implements the experiment.
        /// </summary>
        /// <param name="cfg"></param>
        /// <param name="encoder"></param>
        /// <param name="inputValues"></param>
        private static void RunExperiment(HtmConfig cfg, EncoderBase encoder, List<int[]> inputValues)
        {
            // Creates the htm memory.
            var mem = new Connections(cfg);

            bool isInStableState = false;

            //
            // HPC extends the default Spatial Pooler algorithm.
            // The purpose of HPC is to set the SP in the new-born stage at the begining of the learning process.
            // In this stage the boosting is very active, but the SP behaves instable. After this stage is over
            // (defined by the second argument) the HPC is controlling the learning process of the SP.
            // Once the SDR generated for every input gets stable, the HPC will fire event that notifies your code
            // that SP is stable now.
            HomeostaticPlasticityController hpa = new HomeostaticPlasticityController(mem, inputValues.Count * 40,
                (isStable, numPatterns, actColAvg, seenInputs) =>
                {
                    // Event should only be fired when entering the stable state.
                    // Ideal SP should never enter unstable state after stable state.
                    if (isStable == false)
                    {
                        Debug.WriteLine($"INSTABLE STATE");
                        // This should usually not happen.
                        isInStableState = false;
                    }
                    else
                    {
                        Debug.WriteLine($"STABLE STATE");
                        // Here you can perform any action if required.
                        isInStableState = true;
                    }
                }, requiredSimilarityThreshold: 0.975);

            // It creates the instance of Spatial Pooler Multithreaded version.
            SpatialPooler sp = new SpatialPoolerMT(hpa);

            // Initializes the 
            sp.Init(mem);

            // Holds the indicies of active columns of the SDR.
            Dictionary<string, int[]> prevActiveColIndicies = new Dictionary<string, int[]>();

            // Holds the active column SDRs.
            Dictionary<string, int[]> prevActiveCols = new Dictionary<string, int[]>();

            // Will hold the similarity of SDKk and SDRk-1 fro every input.
            Dictionary<string, double> prevSimilarity = new Dictionary<string, double>();

            //
            // Initiaize start similarity to zero.
            for (int i = 0; i < inputValues.Count; i++)
            {
                string inputKey = GetInputGekFromIndex(i);
                prevSimilarity.Add(inputKey, 0.0);
                prevActiveColIndicies.Add(inputKey, new int[0]);
            }

            // Learning process will take 1000 iterations (cycles)
            int maxSPLearningCycles = 1000;

            for (int cycle = 0; cycle < maxSPLearningCycles; cycle++)
            {
                //Debug.WriteLine($"Cycle  ** {cycle} ** Stability: {isInStableState}");

                //
                // This trains the layer on input pattern.
                for (int inputIndx = 0; inputIndx < inputValues.Count; inputIndx++)
                {
                    string inputKey = GetInputGekFromIndex(inputIndx);
                    int[] input = inputValues[inputIndx];

                    double similarity;

                    int[] activeColumns = new int[(int)cfg.NumColumns];

                    // Learn the input pattern.
                    // Output lyrOut is the output of the last module in the layer.
                    sp.compute(input, activeColumns, true);
<<<<<<< HEAD
                   // DrawImages(cfg, inputKey, input, activeColumns);

                    var actCols = activeColumns.OrderBy(c => c).ToArray();
=======

                    var actColsIndicies = ArrayUtils.IndexWhere(activeColumns, c => c == 1);
>>>>>>> ba75bc33

                    similarity = MathHelpers.CalcArraySimilarity(actColsIndicies, prevActiveColIndicies[inputKey]);

                    Debug.WriteLine($"[i={inputKey}, cols=:{actColsIndicies.Length} s={similarity}] SDR: {Helpers.StringifyVector(actColsIndicies)}");

                    prevActiveCols[inputKey] = activeColumns;
                    prevActiveColIndicies[inputKey] = actColsIndicies;
                    prevSimilarity[inputKey] = similarity;

                    if (isInStableState)
                    {
                        GenerateResult(cfg, inputValues, prevActiveColIndicies, prevActiveCols);
                        return;
                    }
                }
            }
        }


        /// <summary>
        /// Draws all inputs and related SDRs. It also outputs the similarity matrix.
        /// </summary>
        /// <param name="cfg"></param>
        /// <param name="inputValues"></param>
        /// <param name="activeColIndicies"></param>
        /// <param name="activeCols"></param>
        private static void GenerateResult(HtmConfig cfg, List<int[]> inputValues,
            Dictionary<string, int[]> activeColIndicies, Dictionary<string, int[]> activeCols)
        {
            int inpLen = (int)(Math.Sqrt(inputValues[0].Length) + 0.5);

            Dictionary<string, int[]> inpVectorsMap = new Dictionary<string, int[]>();

            for (int k = 0; k < inputValues.Count; k++)
            {
                inpVectorsMap.Add(GetInputGekFromIndex(k), ArrayUtils.IndexWhere(inputValues[k], c => c == 1));
            }

            var outRes = MathHelpers.CalculateSimilarityMatrix(activeColIndicies);

            var inRes = MathHelpers.CalculateSimilarityMatrix(inpVectorsMap);

            string[,] matrix = new string[inpVectorsMap.Keys.Count, inpVectorsMap.Keys.Count];
            int i = 0;
            foreach (var inputKey in inpVectorsMap.Keys)
            {
                for (int j = 0; j < inpVectorsMap.Keys.Count; j++)
                {
                    matrix[i, j] = $"{inRes[i, j].ToString("0.##")}/{outRes[i, j].ToString("0.##")}";
                }

                DrawBitmaps(cfg, inputKey, inputValues[i], inpLen, activeCols[inputKey]);

                i++;
            }

            PrintMatrix(inpVectorsMap.Keys.Count, inpVectorsMap.Keys.ToArray(), matrix);
        }

        private static void PrintMatrix(int dim, string[] inpVectorKeys, string[,] matrix)
        {
            Debug.Write($"{String.Format(" {0,-15}", "")} |");

            for (int k = 0; k < dim; k++)
            {
                string st = String.Format(" {0,-15} |", inpVectorKeys[k]);
                Debug.Write($"{st}");
            }

            Debug.WriteLine("");

            for (int k = 0; k <= dim; k++)
            {
                string st = String.Format(" {0,-15} |", "---------------");
                Debug.Write($"{st}");
            }

            Debug.WriteLine("");

            for (int i = 0; i < dim; i++)
            {
                Debug.Write(String.Format(" {0,-15} |", inpVectorKeys[i]));

                for (int j = 0; j < dim; j++)
                {
                    string st = String.Format(" {0,-15} |", matrix[i, j]);
                    Debug.Write(st);
                }

                Debug.WriteLine("");
            }
        }

        /// <summary>
        /// Drwaws the input and the corresponding SDR.
        /// </summary>
        /// <param name="cfg"></param>
        /// <param name="inputKey"></param>
        /// <param name="input"></param>
        /// <param name="inpLen"></param>
        /// <param name="activeColumns"></param>
        private static void DrawBitmaps(HtmConfig cfg, string inputKey, int[] input, int inpLen, int[] activeColumns)
        {
            List<int[,]> twoDimArrays = new List<int[,]>();
            int[,] twoDimInpArray = ArrayUtils.Make2DArray<int>(input, inpLen, inpLen);
            twoDimArrays.Add(twoDimInpArray = ArrayUtils.Transpose(twoDimInpArray));
            int[,] twoDimOutArray = ArrayUtils.Make2DArray<int>(activeColumns, (int)(Math.Sqrt(cfg.NumColumns) + 0.5), (int)(Math.Sqrt(cfg.NumColumns) + 0.5));
            twoDimArrays.Add(twoDimInpArray = ArrayUtils.Transpose(twoDimOutArray));

            NeoCortexUtils.DrawBitmaps(twoDimArrays, $"{inputKey}.png", Color.Yellow, Color.Gray, 1024, 1024);
        }

        private static void DrawImages(HtmConfig cfg, string inputKey, int[] input, int[] activeColumns)
        {
            List<int[,]> twoDimArrays = new List<int[,]>();
            int[,] twoDimInpArray = ArrayUtils.Make2DArray<int>(input, (int)(Math.Sqrt(input.Length) + 0.5), (int)(Math.Sqrt(input.Length) + 0.5));
            twoDimArrays.Add(twoDimInpArray = ArrayUtils.Transpose(twoDimInpArray));
            int[,] twoDimOutArray = ArrayUtils.Make2DArray<int>(activeColumns, (int)(Math.Sqrt(cfg.NumColumns) + 0.5), (int)(Math.Sqrt(cfg.NumColumns) + 0.5));
            twoDimArrays.Add(twoDimInpArray = ArrayUtils.Transpose(twoDimOutArray));

            NeoCortexUtils.DrawBitmaps(twoDimArrays, $"{inputKey}.png", Color.Yellow, Color.Gray, 1024, 1024);
        }

        private static string GetInputGekFromIndex(int i)
        {
            return $"I-{i.ToString("D2")}";
        }
    }
}<|MERGE_RESOLUTION|>--- conflicted
+++ resolved
@@ -187,14 +187,9 @@
                     // Learn the input pattern.
                     // Output lyrOut is the output of the last module in the layer.
                     sp.compute(input, activeColumns, true);
-<<<<<<< HEAD
                    // DrawImages(cfg, inputKey, input, activeColumns);
 
-                    var actCols = activeColumns.OrderBy(c => c).ToArray();
-=======
-
                     var actColsIndicies = ArrayUtils.IndexWhere(activeColumns, c => c == 1);
->>>>>>> ba75bc33
 
                     similarity = MathHelpers.CalcArraySimilarity(actColsIndicies, prevActiveColIndicies[inputKey]);
 
