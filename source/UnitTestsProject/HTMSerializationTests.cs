--- conflicted
+++ resolved
@@ -1,12 +1,8 @@
-<<<<<<< HEAD
 ﻿using System;
 using System.Collections.Generic;
 using System.IO;
 using System.Linq;
 using Microsoft.VisualStudio.TestTools.UnitTesting;
-=======
-﻿using Microsoft.VisualStudio.TestTools.UnitTesting;
->>>>>>> ff88f40f
 using NeoCortexApi;
 using NeoCortexApi.Entities;
 using NeoCortexEntities.NeuroVisualizer;
@@ -510,14 +506,7 @@
                 Assert.IsTrue(connections.Equals(connections1));
             }
         }
-<<<<<<< HEAD
         
-=======
-
-
-
-
->>>>>>> ff88f40f
         [TestMethod]
         [TestCategory("Serialization")]
         [DataRow(new int[] { 3, 4, 5 }, new int[] { 35, 43, 52 })]
@@ -626,7 +615,6 @@
 
             using (StreamReader sr = new StreamReader($"ser_{nameof(SerializeDistalDendrite)}.txt"))
             {
-<<<<<<< HEAD
 
                 HtmSerializer2 ser = new HtmSerializer2();
 
@@ -634,18 +622,6 @@
 
                 Assert.IsTrue(distSegment1.Equals(distSeg1));  
                    
-=======
-                List<DistalDendrite> distals1 = new List<DistalDendrite>();
-                while (sr.Peek() > 0)
-                {
-                    string str = sr.ReadLine();
-                    if (str == htm.ReadBegin(nameof(DistalDendrite)))
-                    {
-                        distals1.Add(DistalDendrite.Deserialize(sr));
-                    }
-                }
-
->>>>>>> ff88f40f
             }
         }
         ///<summary>
@@ -732,26 +708,9 @@
 
             using (StreamReader sr = new StreamReader($"ser_{nameof(SerializePoolTest)}.txt"))
             {
-<<<<<<< HEAD
                 Pool pool1 = Pool.Deserialize(sr);
 
                 Assert.IsTrue(pool1.Equals(pool));
-=======
-                List<Synapse> synapses1 = new List<Synapse>();
-                while (sr.Peek() > 0)
-                {
-                    string data = sr.ReadLine();
-                    if (data == String.Empty || data == htm.ReadBegin("UnitTest"))
-                    {
-                        continue;
-                    }
-                    else if (data == htm.ReadBegin(nameof(Synapse)))
-                    {
-                        //synapses1.Add(Synapse.Deserialize(sr));
-                    }
-                }
-                Assert.IsTrue(synapses.SequenceEqual(synapses1));
->>>>>>> ff88f40f
             }
         }
         ///<summary>
@@ -759,16 +718,8 @@
         ///</summary>
         [TestMethod]
         [TestCategory("Serialization")]
-<<<<<<< HEAD
         [DataRow(0, 12.34, 23)]
         public void SerializeProximalDendriteTest(int colIndx, double synapsePermConnected, int numInputs)
-=======
-        [DataRow(34, 24, 24.65)]
-        //[DataRow(13, 87, 22.45)]
-        //[DataRow(1000, 3400, 4573.623)]
-
-        public void SerializeSynapseTest(int segmentindex, int synapseindex, double permanence)
->>>>>>> ff88f40f
         {
             ProximalDendrite proximal = new ProximalDendrite(colIndx, synapsePermConnected, numInputs);
             var rfPool =  new Pool(1, 28);
@@ -805,30 +756,7 @@
             {
                 ProximalDendrite proximal1 = ProximalDendrite.Deserialize(sr);
 
-<<<<<<< HEAD
                 Assert.IsTrue(proximal.Equals(proximal1));
-=======
-                using (StreamWriter streamWriter = new StreamWriter($"ser_{nameof(SerializeCellTest)}_{cell.Index}.txt"))
-                {
-                    cell.Serialize(streamWriter);
-                    for (int j = 0; j < cell.DistalDendrites.Count; j++)
-                    {
-                        if (!File.Exists($"Users / mouni.kolisetty / neocortexapi / NeoCortexApi / UnitTestsProject / bin / Debug / net5.0 / ser_SerializeSynapseTest_{cell.DistalDendrites[j].Ordinal}.txt"))
-                            using (StreamWriter swLD = new StreamWriter($"ser_{nameof(SerializeDistalDendrite)}_{cell.DistalDendrites[j].Ordinal}.txt"))
-                            {
-                                cell.DistalDendrites[j].Serialize(swLD);
-                            }
-                    }
-                    for (int i = 0; i < cell.ReceptorSynapses.Count; i++)
-                    {
-                        if (!File.Exists($"Users / mouni.kolisetty / neocortexapi / NeoCortexApi / UnitTestsProject / bin / Debug / net5.0 / ser_SerializeSynapseTest_{cell.ReceptorSynapses[i].SynapseIndex}.txt"))
-                            using (StreamWriter swLS = new StreamWriter($"ser_{nameof(SerializeSynapseTest)}_{cell.ReceptorSynapses[i].SynapseIndex}.txt"))
-                            {
-                                cell.ReceptorSynapses[i].Serialize(swLS);
-                            }
-                    }
-                }
->>>>>>> ff88f40f
             }
         }
         ///<summary>
@@ -845,45 +773,15 @@
 
             using (StreamWriter sw = new StreamWriter($"ser_{nameof(SerializeHtmModuleTopologyTest)}.txt"))
             {
-<<<<<<< HEAD
                 htm.Serialize(sw);
-=======
-                synapse1 = Synapse.Deserialize(sr);
->>>>>>> ff88f40f
             }
             using (StreamReader sr = new StreamReader($"ser_{nameof(SerializeHtmModuleTopologyTest)}.txt"))
             {
-<<<<<<< HEAD
                 HtmModuleTopology htm1 = HtmModuleTopology.Deserialize(sr);
-=======
-                var mvcell = Cell.Deserialize(streamreader);
-                synapse1.SourceCell = mvcell;
-                foreach (Synapse s in synapse1.SourceCell.ReceptorSynapses)
-                {
-                    s.SourceCell = mvcell;
-                }
-                foreach (DistalDendrite dd in synapse1.SourceCell.DistalDendrites)
-                {
-                    dd.ParentCell = mvcell;
-                }
->>>>>>> ff88f40f
 
                 Assert.IsTrue(htm1.Equals(htm));
             }
-<<<<<<< HEAD
-        }
-=======
-
-            Assert.IsTrue(synapse1.SourceCell.ReceptorSynapses.SequenceEqual(synapse.SourceCell.ReceptorSynapses));
-            //using (StreamReader sr = new StreamReader($"ser_{nameof(SerializeSynapseTest)}.txt"))
-            //{
-            //    Synapse synapse1 = Synapse.Deserialize(sr);
-
-            //    Assert.IsTrue(synapse1.Equals(synapse));
-            //}
-        }
-
->>>>>>> ff88f40f
+        }
         /// <summary>
         /// Test integer value.
         /// </summary>
