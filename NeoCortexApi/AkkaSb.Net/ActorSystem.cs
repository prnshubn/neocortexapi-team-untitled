--- conflicted
+++ resolved
@@ -245,10 +245,7 @@
 
                         // If actor operation was invoked with Ask<>(), then reply is expected.
                         if (replyMsg != null)
-<<<<<<< HEAD
-=======
-                        {
->>>>>>> a8675dbc
+                        {
                             await this.sendReplyQueueClients[msg.ReplyTo].SendAsync(replyMsg);
 
                             logger?.LogInformation($"{this.Name} - Replied : {tp.Name}/{id}, actorMap: {actorMap.Keys.Count}");
