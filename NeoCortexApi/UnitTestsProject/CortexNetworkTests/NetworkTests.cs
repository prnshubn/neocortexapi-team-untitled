﻿using Microsoft.VisualStudio.TestTools.UnitTesting;
using System;
using System.Collections.Generic;
using System.Linq;
using System.Globalization;
using NeoCortexApi.Encoders;
using NeoCortexApi.Network;
using NeoCortexApi;
using NeoCortexApi.Entities;
using System.Diagnostics;

namespace UnitTestsProject
{   
    [TestClass]
    public class NetworkTests
    {

        /// <summary>
        /// Initializes encoder and invokes Encode method.
        /// </summary>
        [TestMethod]
        [TestCategory("NetworkTests")]
        public void InitTests()
        {
            bool learn = true;
            Parameters p = Parameters.getAllDefaultParameters();
            //string[] categories = new string[] {"A", "B", "C", "D","E","F","G","H","J","K"};
            string[] categories = new string[] { "A", "B", "C", "D" };
            CortexNetwork net = new CortexNetwork("my cortex");
            List<CortexRegion> regions = new List<CortexRegion>();
            CortexRegion region0 = new CortexRegion("1st Region");
            regions.Add(region0);
            
            SpatialPooler sp1 = new SpatialPooler();
            TemporalMemory tm1 = new TemporalMemory();
            var mem = new Connections();
            p.apply(mem);
            sp1.init(mem);
            tm1.init(mem);
            Dictionary<string, object> settings = new Dictionary<string, object>();
            settings.Add("W", 25);
            //settings.Add("N", 100);
            //settings.Add("Radius", 1);
            
            EncoderBase encoder = new CategoryEncoder(categories, settings);
            //encoder.Encode()
            CortexLayer<object, object> layer1 = new CortexLayer<object, object>("L1");
            region0.AddLayer(layer1);
            layer1.HtmModules.Add(encoder);
            layer1.HtmModules.Add(sp1);
            //layer1.HtmModules.Add(tm1);
            //layer1.Compute();

            HtmClassifier<string, ComputeCycle> cls = new HtmClassifier<string, ComputeCycle>();
            HtmClassifier_Test<string, ComputeCycle> cls1 = new HtmClassifier_Test<string, ComputeCycle>();

<<<<<<< HEAD
            string[] inputs = new string[] { "A", "B", "C", "D" };

            // This trains SP.
            foreach (var input in inputs)
            {
                Debug.WriteLine($" ** {input} **");
                for (int i = 0; i < 3; i++)
                {
                    var lyrOut = layer1.Compute((object)input, learn) as ComputeCycle;
                }              

            }

            // Now, we start with sequence learning.

            layer1.HtmModules.Add(tm1);

            for (int i = 0; i < 2000; i++)
=======
            string[] inputs = new string[] {"A", "B", "C", "D"};
            for (int i = 0; i < 200; i++)
>>>>>>> 055b7d83
            {
                foreach (var input in inputs)
                {
                    var lyrOut = layer1.Compute((object)input, learn) as ComputeCycle;
                    //cls1.Learn(input,lyrOut.activeCells.ToArray(),learn);
                    //Debug.WriteLine($"Current Input: {input}");
                    cls.Learn(input, lyrOut.activeCells.ToArray(), lyrOut.predictiveCells.ToArray());
                    if (learn == false)
                    {
                        //Debug.WriteLine($"Next Input: {cls1.Inference(lyrOut.predictiveCells.ToArray())}");
                    }
                    Debug.WriteLine($"Current Input: {cls.GetInputValue(lyrOut.activeCells.ToArray())}");
                    Debug.WriteLine($"Predict Input: {cls.GetPredictedInputValue(lyrOut.predictiveCells.ToArray())}");
                    //Debug.WriteLine("-----------------------------------------------------------\n----------------------------------------------------------");
                }
<<<<<<< HEAD

                tm1.reset(mem);
=======
                tm1.reset(mem);
                if (i == 5)
                {
                    learn = false;
                    //tm1.reset(mem);
                    
                }
>>>>>>> 055b7d83
            }
            
            Debug.WriteLine("------------------------------------------------------------------------\n----------------------------------------------------------------------------");
            /*
            learn = false;
            for (int i = 0; i < 19; i++)
            {
                foreach (var input in inputs)
                {
                    layer1.Compute((object)input, learn);
                }
            }
            */
            
        }

    }
}<|MERGE_RESOLUTION|>--- conflicted
+++ resolved
@@ -54,29 +54,8 @@
             HtmClassifier<string, ComputeCycle> cls = new HtmClassifier<string, ComputeCycle>();
             HtmClassifier_Test<string, ComputeCycle> cls1 = new HtmClassifier_Test<string, ComputeCycle>();
 
-<<<<<<< HEAD
-            string[] inputs = new string[] { "A", "B", "C", "D" };
-
-            // This trains SP.
-            foreach (var input in inputs)
-            {
-                Debug.WriteLine($" ** {input} **");
-                for (int i = 0; i < 3; i++)
-                {
-                    var lyrOut = layer1.Compute((object)input, learn) as ComputeCycle;
-                }              
-
-            }
-
-            // Now, we start with sequence learning.
-
-            layer1.HtmModules.Add(tm1);
-
-            for (int i = 0; i < 2000; i++)
-=======
             string[] inputs = new string[] {"A", "B", "C", "D"};
             for (int i = 0; i < 200; i++)
->>>>>>> 055b7d83
             {
                 foreach (var input in inputs)
                 {
@@ -92,18 +71,8 @@
                     Debug.WriteLine($"Predict Input: {cls.GetPredictedInputValue(lyrOut.predictiveCells.ToArray())}");
                     //Debug.WriteLine("-----------------------------------------------------------\n----------------------------------------------------------");
                 }
-<<<<<<< HEAD
 
                 tm1.reset(mem);
-=======
-                tm1.reset(mem);
-                if (i == 5)
-                {
-                    learn = false;
-                    //tm1.reset(mem);
-                    
-                }
->>>>>>> 055b7d83
             }
             
             Debug.WriteLine("------------------------------------------------------------------------\n----------------------------------------------------------------------------");
