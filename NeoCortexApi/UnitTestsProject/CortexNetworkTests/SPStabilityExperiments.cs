--- conflicted
+++ resolved
@@ -450,12 +450,7 @@
             // N of 40 (40= 0.02*2048 columns) active cells required to activate the segment.
             p.Set(KEY.GLOBAL_INHIBITION, true);
             p.setNumActiveColumnsPerInhArea(0.02 * numColumns);
-<<<<<<< HEAD
-           //p.Set(KEY.POTENTIAL_RADIUS, 100);
-            //p.Set(KEY.POTENTIAL_RADIUS, inputBits);
-=======
             p.Set(KEY.POTENTIAL_RADIUS, (int)(0.8 * inputBits));
->>>>>>> 2386f461
             p.Set(KEY.LOCAL_AREA_DENSITY, -1); // In a case of global inhibition.
             //p.setInhibitionRadius( Automatically set on the columns pace in a case of global inhibition.);
 
