--- conflicted
+++ resolved
@@ -4,14 +4,10 @@
 
 using System;
 using System.Collections.Generic;
-<<<<<<< HEAD
 using System.Text;
 using System.Linq;
 using System.Diagnostics;
 using System.IO;
-=======
-
->>>>>>> ff88f40f
 
 namespace NeoCortexApi.Entities
 {
