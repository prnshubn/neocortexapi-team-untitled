﻿<Project Sdk="Microsoft.NET.Sdk">

  <PropertyGroup>
    <TargetFramework>netcoreapp2.0</TargetFramework>

    <IsPackable>false</IsPackable>
  </PropertyGroup>

  <ItemGroup>
    <Compile Remove="Output\**" />
    <EmbeddedResource Remove="Output\**" />
    <None Remove="Output\**" />
  </ItemGroup>

  <ItemGroup>
    <Compile Remove="Helpers.cs" />
  </ItemGroup>

  <ItemGroup>
    <None Include="Helpers.cs" />
  </ItemGroup>

  <ItemGroup>
    <PackageReference Include="ImageBinarizer" Version="1.0.0" />
    <PackageReference Include="Microsoft.NET.Test.Sdk" Version="15.5.0" />
    <PackageReference Include="Microsoft.Office.Excel" Version="14.0.4760.1000" />
    <PackageReference Include="Microsoft.Office.Interop.Excel" Version="15.0.4795.1000" />
    <PackageReference Include="MSTest.TestAdapter" Version="1.2.0" />
    <PackageReference Include="MSTest.TestFramework" Version="1.2.0" />
  </ItemGroup>

  <ItemGroup>
    <ProjectReference Include="..\DistributedComputeLib\DistributedComputeLib.csproj" />
    <ProjectReference Include="..\NeoCortexApi\NeoCortexApi.csproj" />
    <ProjectReference Include="..\NeoCortexUtils\NeoCortexUtils.csproj" />
  </ItemGroup>

  <ItemGroup>
    <None Update="MnistTestImages\digit1.PNG">
      <CopyToOutputDirectory>PreserveNewest</CopyToOutputDirectory>
    </None>
    <None Update="MnistTestImages\digit7.png">
      <CopyToOutputDirectory>PreserveNewest</CopyToOutputDirectory>
    </None>
    <None Update="MnistTestImages\digit8.png">
      <CopyToOutputDirectory>PreserveNewest</CopyToOutputDirectory>
    </None>
    <None Update="TestFiles\digit1.PNG">
      <CopyToOutputDirectory>PreserveNewest</CopyToOutputDirectory>
    </None>
    <None Update="TestFiles\digit1_32bit.png">
      <CopyToOutputDirectory>PreserveNewest</CopyToOutputDirectory>
    </None>
    <None Update="TestFiles\digit1_binary.txt">
      <CopyToOutputDirectory>PreserveNewest</CopyToOutputDirectory>
    </None>
    <None Update="TestFiles\digit1_binary_32bit.txt">
      <CopyToOutputDirectory>PreserveNewest</CopyToOutputDirectory>
    </None>
    <None Update="TestFiles\digit7.png">
      <CopyToOutputDirectory>PreserveNewest</CopyToOutputDirectory>
    </None>
    <None Update="TestFiles\digit7_32bit.png">
      <CopyToOutputDirectory>PreserveNewest</CopyToOutputDirectory>
    </None>
    <None Update="TestFiles\digit7_binary.txt">
      <CopyToOutputDirectory>PreserveNewest</CopyToOutputDirectory>
    </None>
    <None Update="TestFiles\digit7_binary_32bit.txt">
      <CopyToOutputDirectory>PreserveNewest</CopyToOutputDirectory>
    </None>
    <None Update="TestFiles\digit8.png">
      <CopyToOutputDirectory>PreserveNewest</CopyToOutputDirectory>
    </None>
    <None Update="TestFiles\digit8_32bit.png">
      <CopyToOutputDirectory>PreserveNewest</CopyToOutputDirectory>
    </None>
    <None Update="TestFiles\digit8_binary_32bit.txt">
      <CopyToOutputDirectory>PreserveNewest</CopyToOutputDirectory>
    </None>
  </ItemGroup>

<<<<<<< HEAD
  <ItemGroup>
    <Folder Include="MnistPng28x28\" />
    <Folder Include="Output\" />
  </ItemGroup>

=======
>>>>>>> 7a56a3f7
</Project><|MERGE_RESOLUTION|>--- conflicted
+++ resolved
@@ -80,12 +80,9 @@
     </None>
   </ItemGroup>
 
-<<<<<<< HEAD
   <ItemGroup>
     <Folder Include="MnistPng28x28\" />
     <Folder Include="Output\" />
   </ItemGroup>
 
-=======
->>>>>>> 7a56a3f7
 </Project>