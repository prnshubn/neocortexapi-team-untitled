﻿using Microsoft.Azure.ServiceBus;
using Newtonsoft.Json;
using System;
using System.Collections.Generic;
using System.Text;
using System.Threading;
using System.Threading.Tasks;
using System.Linq;
using System.Collections.Concurrent;
using System.Diagnostics;
using System.Reflection;
using Microsoft.Extensions.Logging;

namespace AkkaSb.Net
{
    public class ActorSystem
    {
        private string sbConnStr;

        private ConcurrentDictionary<string, Message> receivedMsgQueue = new ConcurrentDictionary<string, Message>();

        private TimeSpan MaxProcessingTimeOfMessage { get; set; } = TimeSpan.FromDays(1);

        internal volatile Dictionary<string, QueueClient> sendReplyQueueClients = new Dictionary<string, QueueClient>();

        private QueueClient ReplyMsgReceiverQueueClient;

        private SessionClient sessionRcvClient;

        private QueueClient sendRequestQueueClient;

        private ILogger logger;

        private ConcurrentDictionary<string, ActorBase> actorMap = new ConcurrentDictionary<string, ActorBase>();

        public string Name { get; set; }

        private IPersistenceProvider persistenceProvider;

        /// <summary>
        /// 
        /// </summary>
        public IPersistenceProvider PersistenceProvider
        {
            get
            {
                return this.persistenceProvider;
            }
        }

        public ActorSystem(string name, ActorSbConfig config, ILogger logger = null, IPersistenceProvider persistenceProvider = null)
        {
            this.logger = logger;
            this.persistenceProvider = persistenceProvider;
            this.Name = name;
            this.sbConnStr = config.SbConnStr;
            this.sessionRcvClient = new SessionClient(config.SbConnStr, config.RequestMsgQueue,
            retryPolicy: createRetryPolicy(),
            receiveMode: ReceiveMode.PeekLock);

            this.sendRequestQueueClient = new QueueClient(config.SbConnStr, config.RequestMsgQueue,
            retryPolicy: createRetryPolicy(),
            receiveMode: ReceiveMode.PeekLock);

            //
            // Receiving of reply messages is optional. If the actor system does not send messages
            // then it will also not listen for reply messages.
            if (config.ReplyMsgQueue != null)
            {
                ReplyMsgReceiverQueueClient = new QueueClient(config.SbConnStr, config.ReplyMsgQueue,
                       retryPolicy: createRetryPolicy(),
                        receiveMode: ReceiveMode.PeekLock);

                // Configure the message handler options in terms of exception handling, number of concurrent messages to deliver, etc.
                var messageHandlerOptions = new MessageHandlerOptions(ExceptionReceivedHandler)
                {
                    // Maximum number of concurrent calls to the callback ProcessMessagesAsync(), set to 1 for simplicity.
                    // Set it according to how many messages the application wants to process in parallel.
                    MaxConcurrentCalls = 1,

                    MaxAutoRenewDuration = this.MaxProcessingTimeOfMessage,

                    // Indicates whether the message pump should automatically complete the messages after returning from user callback.
                    // False below indicates the complete operation is handled by the user callback as in ProcessMessagesAsync().
                    AutoComplete = true
                };

                // Register the function that receives reply messages.
                ReplyMsgReceiverQueueClient.RegisterMessageHandler(OnMessageReceivedAsync, messageHandlerOptions);
            }
        }

        public ActorReference CreateActor<TActor>(ActorId id) where TActor : ActorBase
        {
            ActorReference actorRef = new ActorReference(typeof(TActor), id, this.sendRequestQueueClient, this.ReplyMsgReceiverQueueClient.Path, receivedMsgQueue, this.rcvEvent, this.MaxProcessingTimeOfMessage, this.Name, this.logger);
            return actorRef;
        }

        public void Start(CancellationToken cancelToken)
        {
            CancellationTokenSource src = new CancellationTokenSource();

            Task[] tasks = new Task[2];

            tasks[0] = Task.Run(async () =>
            {
                while (!src.Token.IsCancellationRequested)
                {
                    try
                    {
                        var session = await this.sessionRcvClient.AcceptMessageSessionAsync();
                        logger?.LogInformation($"{this.Name} - Accepted new session: {session.SessionId}");
                        _ = RunDispatcherForSession(session, cancelToken).ContinueWith(
                            async (t) =>
                            {
                                if (t.Exception != null)
                                {
                                    logger.LogError(t.Exception, "Session error");
                                    await session.CloseAsync();

                                    //src.Cancel();
                                }
                                //await Task.FromException(t.Exception);
                                //throw tt.Exception;

                            });
                    }
                    catch (ServiceBusTimeoutException ex)
                    {
                        logger?.LogDebug("ServiceBusTimeoutException");
                    }
                    catch (Exception ex)
                    {
                        logger?.LogError("Listener has failed.", ex);
                        throw;
                    }
                }
            }, src.Token);

            tasks[1] = Task.Run(async () =>
            {
                while (!cancelToken.IsCancellationRequested)
                {
                    await Task.Delay(500);
                }
            });

            Task.WaitAny(tasks);
        }

        #region Private Methods

        private RetryPolicy createRetryPolicy()
        {
            return new RetryExponential(TimeSpan.FromSeconds(1), TimeSpan.FromSeconds(10), 5);
        }


        private async Task RunDispatcherForSession(IMessageSession session, CancellationToken cancelToken)
        {
            while (cancelToken.IsCancellationRequested == false)
            {
                var msg = await session.ReceiveAsync();
                if (msg != null)
                {
                    try
                    {
                        ActorBase actor = null;

                        Type tp = Type.GetType((string)msg.UserProperties[ActorReference.cActorType]);
                        if (tp == null)
                            throw new ArgumentException($"Cannot find type '{session.SessionId}'");

                        var id = new ActorId((string)msg.UserProperties[ActorReference.cActorId]);
                        if (!actorMap.ContainsKey(session.SessionId))
                        {
                            if (this.persistenceProvider != null)
                                actor = await this.persistenceProvider.LoadActor(id);

                            if (actor == null)
                                actor = Activator.CreateInstance(tp, id) as ActorBase;

                            actor.PersistenceProvider = this.PersistenceProvider;

                            actor.Logger = logger;

                            actorMap[session.SessionId] = actor;

                            actor.Activated();
                        }

                        actor = actorMap[session.SessionId];

                        logger?.LogInformation($"{this.Name} - Received message: {tp.Name}/{id}");

                        var invokingMsg = ActorReference.DeserializeMsg<object>(msg.Body);

                        await InvokeOperationOnActorAsync(actor, invokingMsg, (bool)msg.UserProperties[ActorReference.cExpectResponse],
                            msg.MessageId, msg.ReplyTo);

                        await session.CompleteAsync(msg.SystemProperties.LockToken);
                    }
                    catch (Exception ex)
                    {
                        logger.LogError(ex, "Messsage processing error");
                        await session.AbandonAsync(msg.SystemProperties.LockToken);
                    }
                }
                else
                {
                    logger?.LogInformation($"{this.Name} - No more messages received for sesson {session.SessionId}");
<<<<<<< HEAD
                    //await session.CloseAsync();
                    return;
=======
                    if (this.persistenceProvider != null)
                    {
                        await this.persistenceProvider.PersistActor(actorMap[session.SessionId]);
                    }

                    //await session.CloseAsync();
                    //return;
>>>>>>> e850b748
                    //break;
                }
            }
        }


        /// <summary>
        /// SessionId = "Actor Type Name/ActorId"
        /// </summary>
        /// <param name="sessionId"></param>
        /// <returns></returns>
        private ActorId getActorIdFromSession(string sessionId)
        {
            var strId = sessionId.Split('/')[1];
            
            return new ActorId(strId);
        }

        private ManualResetEvent rcvEvent = new ManualResetEvent(false);

        private async Task OnMessageReceivedAsync(Message message, CancellationToken token)
        {
            logger?.LogInformation($"ActorSystem: {Name} Response received. receivedMsgQueue instance: {receivedMsgQueue.GetHashCode()}");

            receivedMsgQueue.TryAdd(message.CorrelationId, message);

            rcvEvent.Set();

            await Task.CompletedTask;
        }

        private static Task ExceptionReceivedHandler(ExceptionReceivedEventArgs exceptionReceivedEventArgs)
        {
            Console.WriteLine($"Message handler encountered an exception {exceptionReceivedEventArgs.Exception}.");
            var context = exceptionReceivedEventArgs.ExceptionReceivedContext;
            Console.WriteLine("Exception context for troubleshooting:");
            Console.WriteLine($"- Endpoint: {context.Endpoint}");
            Console.WriteLine($"- Entity Path: {context.EntityPath}");
            Console.WriteLine($"- Executing Action: {context.Action}");
            return Task.FromException(exceptionReceivedEventArgs.Exception);
        }

        private async Task InvokeOperationOnActorAsync(ActorBase actor, object msg, bool expectResponse, string replyMsgId, string replyTo)
        {
            var res = actor.Invoke(msg);
            if (expectResponse)
            {
                if (this.sendReplyQueueClients.ContainsKey(replyTo) == false)
                {
                    this.sendReplyQueueClients.Add(replyTo, new QueueClient(this.sbConnStr, replyTo,
                    retryPolicy: createRetryPolicy(),
                    receiveMode: ReceiveMode.PeekLock));
                }

                var sbMsg = ActorReference.CreateResponseMessage(res, replyMsgId, actor.GetType(), actor.Id);
                await this.sendReplyQueueClients[replyTo].SendAsync(sbMsg);
            }
            else
            {
                if (res != null)
                    throw new InvalidOperationException($"The actor {actor} should return NULL.");
            }
        }
        #endregion
    }
}<|MERGE_RESOLUTION|>--- conflicted
+++ resolved
@@ -209,10 +209,6 @@
                 else
                 {
                     logger?.LogInformation($"{this.Name} - No more messages received for sesson {session.SessionId}");
-<<<<<<< HEAD
-                    //await session.CloseAsync();
-                    return;
-=======
                     if (this.persistenceProvider != null)
                     {
                         await this.persistenceProvider.PersistActor(actorMap[session.SessionId]);
@@ -220,7 +216,6 @@
 
                     //await session.CloseAsync();
                     //return;
->>>>>>> e850b748
                     //break;
                 }
             }
