﻿using Microsoft.VisualStudio.TestTools.UnitTesting;
using NeoCortexApi;
using NeoCortexApi.Entities;
using NeoCortexApi.Utility;
using System;
using System.Collections.Generic;
using System.Diagnostics;
using System.IO;
using System.Text;
using ImageBinarizer;
using System.Drawing;
using NeoCortex;
using NeoCortexApi.Network;
using System.Linq;

namespace UnitTestsProject
{
    [TestClass]
    public class SpatialPoolerResearchTests
    {
        private const int OutImgSize = 1024;

        [TestMethod]
        [TestCategory("LongRunning")]
        public void StableOutputOnSameInputTest()
        {
            var parameters = GetDefaultParams();
            parameters.Set(KEY.POTENTIAL_RADIUS, 64 * 64);
            parameters.Set(KEY.POTENTIAL_PCT, 1.0);
            parameters.Set(KEY.GLOBAL_INHIBITION, false);
            parameters.Set(KEY.STIMULUS_THRESHOLD, 0.5);
            parameters.Set(KEY.INHIBITION_RADIUS, (int)0.25 * 64 * 64);
            parameters.Set(KEY.LOCAL_AREA_DENSITY, -1);
            parameters.Set(KEY.NUM_ACTIVE_COLUMNS_PER_INH_AREA, 0.1 * 64 * 64);
            parameters.Set(KEY.DUTY_CYCLE_PERIOD, 1000000);
            parameters.Set(KEY.MAX_BOOST, 5);

            parameters.setInputDimensions(new int[] { 32, 32 });
            parameters.setColumnDimensions(new int[] { 64, 64 });
            parameters.setNumActiveColumnsPerInhArea(0.02 * 64 * 64);
            var sp = new SpatialPooler();
            var mem = new Connections();
            //List<int> intList = ArrayUtils.ReadCsvFileTest("TestFiles\\digit1_binary_32bit.txt");
            //intList.Clear();

            //List<int> intList = new List<int>();
            

            int[] inputVector = new int[1024];

            for (int i = 0; i < 31; i++)
            {
                for (int j = 0; j < 32; j++)
                {
                    if (i > 2 && i < 5 && j > 2 && j < 8)
                        inputVector[i * 32 + j] = 1;
                    else
                        inputVector[i * 32 + j] = 0;
                }
            }

            parameters.apply(mem);
            sp.init(mem);

            int[] activeArray = new int[64 * 64];

            for (int i = 0; i < 200; i++)
            {
                sp.compute(mem, inputVector, activeArray, true);

                var activeCols = ArrayUtils.IndexWhere(activeArray, (el) => el == 1);

                var str = Helpers.StringifyVector(activeCols);

                Debug.WriteLine(str);
            }

        }

        /// <summary>
        /// This test is loading to prepared vectors (two boxed getInputVector1() and getInputVector2() or ...)
        /// and does training in two ways. First, it trains vectors after each other in sequence for number of iterations.
        /// Second, it trains every vector for number of iterations after each other to ensure, that there is o difference in result.
        /// Output of this test is ....
        /// </summary>
        [TestMethod]
        [TestCategory("LongRunning")]
        public void NoiseTest()
        {
            string TestOutputFolder = nameof(NoiseTest);

            if (Directory.Exists(TestOutputFolder))
                Directory.Delete(TestOutputFolder, true);

            Directory.CreateDirectory(TestOutputFolder);

            Directory.CreateDirectory($"{TestOutputFolder}");

            const int colDimSize = 64;

            const int noiseStepPercent = 5;

            var parameters = GetDefaultParams();
            parameters.Set(KEY.POTENTIAL_RADIUS, 32*32);
            parameters.Set(KEY.POTENTIAL_PCT, 1.0);
            parameters.Set(KEY.GLOBAL_INHIBITION, true);
            parameters.Set(KEY.STIMULUS_THRESHOLD, 0.5);
            parameters.Set(KEY.INHIBITION_RADIUS, (int)0.01 * colDimSize * colDimSize);
            parameters.Set(KEY.LOCAL_AREA_DENSITY, -1);
            parameters.Set(KEY.NUM_ACTIVE_COLUMNS_PER_INH_AREA, 0.02 * 64 * 64);
            parameters.Set(KEY.DUTY_CYCLE_PERIOD, 1000);
            parameters.Set(KEY.MAX_BOOST, 100.0);
            parameters.Set(KEY.SYN_PERM_INACTIVE_DEC, 0.008);
            parameters.Set(KEY.SYN_PERM_ACTIVE_INC, 0.01);
            parameters.Set(KEY.MIN_PCT_OVERLAP_DUTY_CYCLES, 0.001);

            parameters.Set(KEY.SEED, 42);

            parameters.setInputDimensions(new int[] { 32, 32 });
            parameters.setColumnDimensions(new int[] { 64, 64 });

<<<<<<< HEAD
            var rnd = new Random();
            
            List<int[]> inputVectors = new List<int[]>();
=======
            var sp = new SpatialPooler();
            var mem = new Connections();

            //var rnd = new Random();
>>>>>>> 01f5665a

            var sp = new SpatialPooler();
            var mem = new Connections();
            parameters.apply(mem);
            sp.init(mem);

            //int[] inputVec1 = ArrayUtils.ReadCsvFileTest("Output\\BinaryImages\\digit7.txt").ToArray();
            //int[] inputVec2 = ArrayUtils.ReadCsvFileTest("Output\\BinaryImages\\digit8.txt").ToArray();
            int[] inputVec1 = getInputVector1();
            int[] inputVec2 = getInputVector2();
            int vectorIndex = 0;
            int[] activeArray1 = new int[64 * 64];
            int[] activeArray2 = new int[64 * 64];

<<<<<<< HEAD
            inputVectors.Add(inputVec1);
            inputVectors.Add(inputVec2);
            /*
            for (int i = 0; i < 150; i++)
            {
                sp.compute(mem, inputVec1, activeArray1, true);
                sp.compute(mem, inputVec2, activeArray2, true);          
            }
            */
            
            foreach(var intput in inputVectors)
=======
            int[][] activeArrayWithZeroNoise = new int[inputVectors.Count][];
           
            foreach (var inputVector in inputVectors)
>>>>>>> 01f5665a
            {
                int[] activeArray = new int[64 * 64];
<<<<<<< HEAD
                for (int i = 0; i < 150; i++)
=======
                activeArrayWithZeroNoise[vectorIndex] = new int[64 * 64];

                for (int j = 0; j < 25; j += noiseStepPercent)
>>>>>>> 01f5665a
                {
                    sp.compute(mem, intput, activeArray, true);
                    Debug.WriteLine(Helpers.StringifyVector(ArrayUtils.IndexWhere(activeArray, (el) => el == 1)));
                }
                if (vectorIndex == 0)
                {
                    activeArray1 = new List<int>(activeArray).ToArray();
                }
                else
                {
                    activeArray2 = new List<int>(activeArray).ToArray();
                }
                vectorIndex++;
            }
            
            Debug.WriteLine($"ActiveArray 1 = {Helpers.StringifyVector(ArrayUtils.IndexWhere(activeArray1, (el) => el == 1))}");
            Debug.WriteLine($"ActiveArray 2 = {Helpers.StringifyVector(ArrayUtils.IndexWhere(activeArray2, (el) => el == 1))}");

            Debug.WriteLine("Finish Learning");
            vectorIndex = 0;
    
            foreach (var inputVector in inputVectors)
            {
                //Debug.WriteLine("");
                //Debug.WriteLine($"----- VECTOR {vectorIndex} ----------");
                
                //int[] activeArray = new int[64 * 64];
                //int[] activeArrayWithZeroNoise = new int[64 * 64];
                //for (int i = 0; i < 30; i++)
                //{
                //    sp.compute(mem, inputVector, activeArray, true);
                    //Debug.WriteLine($"{i}--{Helpers.StringifyVector(ArrayUtils.IndexWhere(activeArray, (el) => el == 1))}");
                //}
                
                using (StreamWriter inputHam = new StreamWriter($"{TestOutputFolder}\\HammingIn_{vectorIndex}.txt", true))
                {
                    using (StreamWriter outputHam = new StreamWriter($"{TestOutputFolder}\\HammingOut_{vectorIndex}.txt", true))
                    {
                        inputHam.WriteLine("---------------");
                        outputHam.WriteLine("---------------");
                        for (int j = 0; j < (100+noiseStepPercent); j += noiseStepPercent)
                        {
                            //Debug.WriteLine($"--- Vector {0} - Noise Iteration {j} ----------");
                            int[] noisedInput = new int[32 * 32];
                            int[] noisedActiveArray = new int[64 * 64];
                            if (j > 0)
                            {
                                noisedInput = ArrayUtils.flipBit(inputVector, (double)((double)j / 100.00));
                            }
                            else
                                noisedInput = new List<int>(inputVector).ToArray();

                            var d = MathHelpers.GetHammingDistance(inputVector, noisedInput, true);
                            inputHam.WriteLine(d);
                            //Debug.WriteLine($"Input with noise {j} - HamDist: {d}");
                            //Debug.WriteLine($"Original: {Helpers.StringifyVector(inputVector)}");
                            //Debug.WriteLine($"Noised:   {Helpers.StringifyVector(noisedInput)}");

<<<<<<< HEAD
                            for (int i = 0; i < 1; i++)
                            {
                                sp.compute(mem, noisedInput, noisedActiveArray, false);
                                //Debug.WriteLine($"{i}--{Helpers.StringifyVector(ArrayUtils.IndexWhere(noisedActiveArray, (el) => el == 1))}");

                                //if (j > 0)
                                //Debug.WriteLine($"{ MathHelpers.GetHammingDistance(activeArrayWithZeroNoise, activeArray, true)} -> {Helpers.StringifyVector(ArrayUtils.IndexWhere(activeArray, (el) => el == 1))}");
                            }
                            //Debug.WriteLine($"{Helpers.StringifyVector(ArrayUtils.IndexWhere(noisedActiveArray, (el) => el == 1))}");
                            var d2 = 0.0;
                            if (vectorIndex == 0)
                            {
                                d2 = MathHelpers.GetHammingDistance(activeArray1, noisedActiveArray, true);
                            }
                            else
                            {
                                d2 = MathHelpers.GetHammingDistance(activeArray2, noisedActiveArray, true);
                            }
                            
                            //if (j == 0)
                            //{
                            //    Array.Copy(activeArray, activeArrayWithZeroNoise, activeArrayWithZeroNoise.Length);
                            //}
                            
                            //var activeCols = ArrayUtils.IndexWhere(activeArray, (el) => el == 1);

                            //var d2 = MathHelpers.GetHammingDistance(noisedActiveArray, activeArray, true);
                            outputHam.WriteLine($"{d2}");
                            //Debug.WriteLine($"Output with noise {j} - Ham Dist: {d2}");
                            //Debug.WriteLine($"Original: {Helpers.StringifyVector(ArrayUtils.IndexWhere(activeArray1, (el) => el == 1))}");
                            //Debug.WriteLine($"Noised:   {Helpers.StringifyVector(ArrayUtils.IndexWhere(noisedActiveArray, (el) => el == 1))}");

                            //List<int[,]> arrays = new List<int[,]>();

                            //int[,] twoDimenArray = ArrayUtils.Make2DArray<int>(activeArray, 64, 64);
                            //twoDimenArray = ArrayUtils.Transpose(twoDimenArray);

                            //arrays.Add(ArrayUtils.Transpose(ArrayUtils.Make2DArray<int>(noisedInput, 32, 32)));
                            //arrays.Add(ArrayUtils.Transpose(ArrayUtils.Make2DArray<int>(activeArray, 64, 64)));

                            //   NeoCortexUtils.DrawHeatmaps(bostArrays, $"{outputImage}_boost.png", 1024, 1024, 150, 50, 5);
                            //NeoCortexUtils.DrawBitmaps(arrays, $"Vector_{vectorIndex}_Noise_{j * 10}.png", Color.Yellow, Color.Gray, OutImgSize, OutImgSize);
                        }
                    }
=======
                    for (int i = 0; i < 10; i++)
                    {
                        sp.compute(mem, noisedInput, activeArray, true);
                        if (j > 0)
                            Debug.WriteLine($"{ MathHelpers.GetHammingDistance(activeArrayWithZeroNoise[vectorIndex], activeArray, true)} -> {Helpers.StringifyVector(ArrayUtils.IndexWhere(activeArray, (el) => el == 1))}");
                    }

                    if (j == 0)
                    {
                        Array.Copy(activeArray, activeArrayWithZeroNoise[vectorIndex], activeArrayWithZeroNoise[vectorIndex].Length);
                    }

                    var activeCols = ArrayUtils.IndexWhere(activeArray, (el) => el == 1);

                    var d2 = MathHelpers.GetHammingDistance(activeArrayWithZeroNoise[vectorIndex], activeArray, true);
                    Debug.WriteLine($"Output with noise {j} - Ham Dist: {d2}");
                    Debug.WriteLine($"Original: {Helpers.StringifyVector(ArrayUtils.IndexWhere(activeArrayWithZeroNoise[vectorIndex], (el) => el == 1))}");
                    Debug.WriteLine($"Noised:   {Helpers.StringifyVector(ArrayUtils.IndexWhere(activeArray, (el) => el == 1))}");

                    List<int[,]> arrays = new List<int[,]>();

                    int[,] twoDimenArray = ArrayUtils.Make2DArray<int>(activeArray, 64, 64);
                    twoDimenArray = ArrayUtils.Transpose(twoDimenArray);

                    arrays.Add(ArrayUtils.Transpose(ArrayUtils.Make2DArray<int>(noisedInput, 32, 32)));
                    arrays.Add(ArrayUtils.Transpose(ArrayUtils.Make2DArray<int>(activeArray, 64, 64)));

                    //   NeoCortexUtils.DrawHeatmaps(bostArrays, $"{outputImage}_boost.png", 1024, 1024, 150, 50, 5);
                    NeoCortexUtils.DrawBitmaps(arrays, $"Vector_{vectorIndex}_Noise_{j * 10}.png", Color.Yellow, Color.Gray, OutImgSize, OutImgSize);
>>>>>>> 01f5665a
                }
                vectorIndex++;
            }

            //
            // Prediction code.
            // This part of code takes a single sample of every input vector and add
            // some noise to it. Then it predicts it.
            // Calculated hamming distance (percent overlap) between predicted output and output 
            // trained without noise is final result, which should be higher than 95% (realistic guess).

            vectorIndex = 0;

            foreach (var inputVector in inputVectors)
            {
                double noise = 7;
                var noisedInput = ArrayUtils.flipBit(inputVector, noise / 100.00);

                int[] activeArray = new int[64 * 64];

                sp.compute(mem, noisedInput, activeArray, false);

                var dist = MathHelpers.GetHammingDistance(activeArrayWithZeroNoise[vectorIndex], activeArray, true);
                Debug.WriteLine($"Result for vector {vectorIndex++} with noise {noise} - Ham Dist: {dist}");

                Assert.IsTrue(dist >= 95);
            }
        }

        private static int[] getInputVector1()
        {
            int[] inputVector = new int[1024];

            for (int i = 0; i < 31; i++)
            {
                for (int j = 0; j < 32; j++)
                {
                    if (i > 2 && i < 18 && j > 2 && j < 19)
                        inputVector[i * 32 + j] = 1;
                    else
                        inputVector[i * 32 + j] = 0;
                }
            }

            return inputVector;
        }

        private static int[] getInputVector2()
        {
            int[] inputVector = new int[1024];

            for (int i = 0; i < 31; i++)
            {
                for (int j = 0; j < 32; j++)
                {
                    if (i > 12 && i < 24 && j > 19 && j < 30)
                        inputVector[i * 32 + j] = 1;
                    else
                        inputVector[i * 32 + j] = 0;
                }
            }

            return inputVector;
        }

        private static double OverlapOnBit(int[] arr1, int[] arr2)
        {
            int sum1 = 0;
            int sum2 = 0;
            int overlapBitCounter = 0;
            for (int i = 0; i < arr1.Length; i++)
            {
                if (arr1[i] == 1)
                {
                    sum1++;
                }
                if (arr2[i] == 1)
                {
                    sum2++;
                }
                if (arr1[i] == 1 && arr2[i]== 1)
                {
                    overlapBitCounter++;
                }
            }
            int min = Math.Min(sum1, sum2);
            return (double)overlapBitCounter*100/min;
        }

        /// <summary>
        /// Creates data which shows how columns are connected to sensory input.
        /// </summary>
        [TestMethod]
        public void CollSynapsesToInput()
        {
            var parameters = GetDefaultParams();

            parameters.setInputDimensions(new int[] { 32 });
            parameters.setColumnDimensions(new int[] { 128 });
            parameters.setNumActiveColumnsPerInhArea(0.02 * 128);

            var sp = new SpatialPooler();

            var mem = new Connections();
            parameters.apply(mem);
            sp.init(mem);

            int[] activeArray = new int[128];

            int[] inputVector = Helpers.GetRandomVector(32, parameters.Get<Random>(KEY.RANDOM));

            for (int i = 0; i < 100; i++)
            {
                sp.compute(mem, inputVector, activeArray, true);

                var activeCols = ArrayUtils.IndexWhere(activeArray, (el) => el == 1);

                var str = Helpers.StringifyVector(activeCols);

                Debug.WriteLine(str);
            }
        }

        /// <summary>
        /// Corresponds to git\nupic\examples\sp\sp_tutorial.py
        /// </summary>
        [TestMethod]
        public void SPTutorialTest()
        {
            var parameters = GetDefaultParams();

            parameters.setInputDimensions(new int[] { 1000 });
            parameters.setColumnDimensions(new int[] { 2048 });
            parameters.setNumActiveColumnsPerInhArea(0.02 * 2048);
            parameters.setGlobalInhibition(false);

            var sp = new SpatialPooler();

            var mem = new Connections();
            parameters.apply(mem);
            sp.init(mem);

            int[] activeArray = new int[2048];

            int[] inputVector = Helpers.GetRandomVector(1000, parameters.Get<Random>(KEY.RANDOM));

            sp.compute(mem, inputVector, activeArray, true);

            var activeCols = ArrayUtils.IndexWhere(activeArray, (el) => el == 1);

            var str = Helpers.StringifyVector(activeCols);

            Debug.WriteLine(str);

        }


        /// <summary>
        /// This test generates neghborhood cells for different radius and center of cell topoogy 64 single dimensional cell array.
        /// Reults are stored in CSV file, which is loaded by Python code 'neighborhood-test.py'to create a plotly diagram.
        /// </summary>
        [TestMethod]
        public void NeighborhoodTest()
        {
            var parameters = GetDefaultParams();

            int cellsDim1 = 64;
            int cellsDim2 = 64;

            parameters.setInputDimensions(new int[] { 32 });
            parameters.setColumnDimensions(new int[] { cellsDim1 });

            var sp = new SpatialPooler();

            var mem = new Connections();
            parameters.apply(mem);
            sp.init(mem);

            for (int rad = 1; rad < 10; rad++)
            {
                using (StreamWriter sw = new StreamWriter($"neighborhood-test-rad{rad}-center-from-{cellsDim1}-to-{0}.csv"))
                {
                    sw.WriteLine($"{cellsDim1}|{cellsDim2}|{rad}|First column defines center of neiborhood. All other columns define indicies of neiborhood columns");

                    for (int center = 0; center < 64; center++)
                    {
                        var nbs = mem.getColumnTopology().GetNeighborhood(center, rad);

                        StringBuilder sb = new StringBuilder();

                        sb.Append(center);
                        sb.Append('|');

                        foreach (var neighobordCellIndex in nbs)
                        {
                            sb.Append(neighobordCellIndex);
                            sb.Append('|');
                        }

                        string str = sb.ToString();

                        sw.WriteLine(str.TrimEnd('|'));
                    }
                }
            }
        }


        /// <summary>
        /// Generates result of inhibition
        /// </summary>
        [TestMethod]
        [TestCategory("LongRunning")]
        public void SPInhibitionTest()
        {
            var parameters = GetDefaultParams();

            parameters.setInputDimensions(new int[] { 32, 32 });
            parameters.setColumnDimensions(new int[] { 32, 32 });
            parameters.setNumActiveColumnsPerInhArea(0.2 * 32 * 32);
            parameters.setGlobalInhibition(false);

            var sp = new SpatialPooler();

            var mem = new Connections();
            parameters.apply(mem);
            sp.init(mem);
            int[] inputVector = NeoCortexUtils.ReadCsvFileTest("Testfiles\\digit8_binary_32bit.txt").ToArray();
            var inputString = Helpers.StringifyVector(inputVector);
            Debug.WriteLine("Input Array: " + inputString);
            //int[] inputVector = new int[] { 1, 0, 0, 0, 1, 1, 1, 0, 1, 1};
            int[] activeArray = new int[32 * 32];
            //int iteration = -1;
            String str = "";
            for (int i = 0; i < 100; i++)
            {

                var overlaps = sp.calculateOverlap(mem, inputVector);
                var strOverlaps = Helpers.StringifyVector(overlaps);

                var inhibitions = sp.inhibitColumns(mem, ArrayUtils.toDoubleArray(overlaps));
                var strInhibitions = Helpers.StringifyVector(inhibitions);

                sp.compute(mem, inputVector, activeArray, true);

                var activeCols = ArrayUtils.IndexWhere(activeArray, (el) => el == 1);
                var strActiveArr = Helpers.StringifyVector(activeArray);
                Debug.WriteLine("Active array: " + strActiveArr);
                var strActiveCols = Helpers.StringifyVector(activeCols);
                Debug.WriteLine("Number of Active Column: " + activeCols.Length);
                str = strActiveCols;
                Debug.WriteLine($"{i} - {strActiveCols}");
            }
            var strOutput = Helpers.StringifyVector(activeArray);
            Debug.WriteLine("Output: " + strOutput);
        }


        /// <summary>
        /// This test do spatial pooling and save hamming distance, active columns 
        /// and speed of processing in text files in Output directory.
        /// </summary>
        /// <param name="mnistImage">original Image directory used in the test</param>
        /// <param name="imageSize">list of sizes used for testing. Image would have same value for width and length</param>
        /// <param name="topologies">list of sparse space size. Sparse space has same width and length</param>
        [TestMethod]
        [TestCategory("LongRunning")]
        [DataRow("MnistTestImages\\digit7.png", new int[] { 32, 64 }, new int[] { 10, 20 })]
        //[DataRow("MnistTestImages\\digit7.png", 128, 30)]
        public void CalculateSpeedOfLearningTest(string mnistImage, int[] imageSize, int[] topologies)
        {
            int index1 = mnistImage.IndexOf("\\") + 1;
            int index2 = mnistImage.IndexOf(".");
            string sub1 = mnistImage.Substring(0, index2);
            string sub2 = mnistImage.Substring(0, index1);
            string name = mnistImage.Substring(index1, sub1.Length - sub2.Length);
            for (int imSizeIndx = 0; imSizeIndx < imageSize.Length; imSizeIndx++)
            {
                string testName = $"{name}_{imageSize[imSizeIndx]}";
                string outputSpeedFile = $"Output\\{testName}_speed.txt";
                string inputBinaryImageFile = BinarizeImage("Output\\" + mnistImage, imageSize[imSizeIndx], testName);
                for (int topologyIndx = 0; topologyIndx < topologies.Length; topologyIndx++)
                {
                    string finalName = $"{testName}_{topologies[topologyIndx]}";
                    string outputHamDistFile = $"Output\\{finalName}_hamming.txt";
                    string outputActColFile = $"Output\\{finalName}_activeCol.txt";

                    string outputImage = $"Output\\{finalName}.png";

                    int numOfActCols = 0;
                    var sw = new Stopwatch();
                    using (StreamWriter swHam = new StreamWriter(outputHamDistFile))
                    {
                        using (StreamWriter swSpeed = new StreamWriter(outputSpeedFile, true))
                        {
                            using (StreamWriter swActCol = new StreamWriter(outputActColFile))
                            {
                                numOfActCols = topologies[topologyIndx] * topologies[topologyIndx];
                                var parameters = GetDefaultParams();
                                parameters.setInputDimensions(new int[] { imageSize[imSizeIndx], imageSize[imSizeIndx] });
                                parameters.setColumnDimensions(new int[] { topologies[topologyIndx], topologies[topologyIndx] });
                                parameters.setNumActiveColumnsPerInhArea(0.02 * numOfActCols);

                                var sp = new SpatialPooler();
                                var mem = new Connections();

                                parameters.apply(mem);
                                sw.Start();

                                sp.init(mem);

                                sw.Stop();
                                swSpeed.WriteLine($"{topologies[topologyIndx]}|{(double)sw.ElapsedMilliseconds / (double)1000}");

                                int actiColLen = numOfActCols;
                                int[] activeArray = new int[actiColLen];

                                //Read input csv file into array
                                int[] inputVector = NeoCortexUtils.ReadCsvFileTest(inputBinaryImageFile).ToArray();
                                sw.Restart();

                                int iterations = 2;
                                int[] oldArray = new int[activeArray.Length];
                                for (int k = 0; k < iterations; k++)
                                {
                                    sp.compute(mem, inputVector, activeArray, true);

                                    var activeCols = ArrayUtils.IndexWhere(activeArray, (el) => el == 1);
                                    var distance = MathHelpers.GetHammingDistance(oldArray, activeArray);
                                    swHam.WriteLine(distance + "\n");
                                    var str = Helpers.StringifyVector(activeCols);

                                    oldArray = new int[actiColLen];
                                    activeArray.CopyTo(oldArray, 0);
                                }

                                var activeStr = Helpers.StringifyVector(activeArray);
                                swActCol.WriteLine("Active Array: " + activeStr);

                                sw.Stop();

                                int[,] twoDimenArray = ArrayUtils.Make2DArray<int>(activeArray, topologies[topologyIndx], topologies[topologyIndx]);
                                twoDimenArray = ArrayUtils.Transpose(twoDimenArray);

                                NeoCortexUtils.DrawBitmap(twoDimenArray, OutImgSize, OutImgSize, outputImage);
                            }
                        }
                    }
                }
            }
        }




        /// <summary>
        /// Binarize image to binarizedImage.
        /// </summary>
        /// <param name="mnistImage"></param>
        /// <param name="imageSize"></param>
        /// <param name="testName"></param>
        /// <returns></returns>
        private static string BinarizeImage(string mnistImage, int imageSize, string testName)
        {
            string binaryImage;

            Binarizer imageBinarizer = new Binarizer(200, 200, 200, imageSize, imageSize);
            binaryImage = $"{testName}.txt";
            if (File.Exists(binaryImage))
                File.Delete(binaryImage);

            imageBinarizer.CreateBinary(mnistImage, binaryImage);

            return binaryImage;
        }


        /// <summary>
        /// This test generate a text file of binary image from original image.The text file is 
        /// </summary>
        [TestMethod]
        [DataRow("TestFiles\\digit8.png", "Output\\BinaryImages\\digit8.txt")]
        [DataRow("TestFiles\\digit7.png", "Output\\BinaryImages\\digit7.txt")]
        public void BinarizeImageTest(String sourcePath, String destinationPath)
        {
            Binarizer imageBinarizer = new Binarizer(200, 200, 200, 28, 28);
            imageBinarizer.CreateBinary(sourcePath, destinationPath);
        }

        /// <summary>
        /// This test read csv file and save data in the file as List of integer value.
        /// @return List<int> list of integer value after reading file.
        /// </summary>
        [TestMethod]
        [DataRow("TestDigit\\digit1_binary_32bit.txt")]
        public List<int> ReadCsvFileTest(String sourcePath)
        {
            string fileContent = File.ReadAllText(sourcePath);
            string[] integerStrings = fileContent.Split(new char[] { '\n' }, StringSplitOptions.RemoveEmptyEntries);
            List<int> intList = new List<int>();
            for (int n = 0; n < integerStrings.Length; n++)
            {
                String s = integerStrings[n];
                char[] sub = s.ToCharArray();
                for (int j = 0; j < sub.Length - 1; j++)
                {
                    intList.Add(int.Parse(sub[j].ToString()));
                }
            }
            return intList;
        }

        #region Private Helpers

        internal static Parameters GetDefaultParams()
        {

            ThreadSafeRandom rnd = new ThreadSafeRandom(42);

            var parameters = Parameters.getAllDefaultParameters();
            parameters.Set(KEY.POTENTIAL_RADIUS, 10);
            parameters.Set(KEY.POTENTIAL_PCT, 0.75);
            parameters.Set(KEY.GLOBAL_INHIBITION, false);
            parameters.Set(KEY.LOCAL_AREA_DENSITY, -1);
            parameters.Set(KEY.NUM_ACTIVE_COLUMNS_PER_INH_AREA, 50.0);
            parameters.Set(KEY.STIMULUS_THRESHOLD, 0);
            parameters.Set(KEY.SYN_PERM_INACTIVE_DEC, 0.01);
            parameters.Set(KEY.SYN_PERM_ACTIVE_INC, 0.1);
            parameters.Set(KEY.SYN_PERM_CONNECTED, 0.1);
            parameters.Set(KEY.MIN_PCT_OVERLAP_DUTY_CYCLES, 0.001);
            parameters.Set(KEY.MIN_PCT_ACTIVE_DUTY_CYCLES, 0.001);
            //parameters.Set(KEY.WRAP_AROUND, false);
            parameters.Set(KEY.DUTY_CYCLE_PERIOD, 100);
            parameters.Set(KEY.MAX_BOOST, 10.0);
            parameters.Set(KEY.RANDOM, rnd);
            //int r = parameters.Get<int>(KEY.NUM_ACTIVE_COLUMNS_PER_INH_AREA);

            /*
            Random rnd = new Random(42);

            var parameters = Parameters.getAllDefaultParameters();
            parameters.Set(KEY.POTENTIAL_RADIUS, 16);
            parameters.Set(KEY.POTENTIAL_PCT, 0.85);
            parameters.Set(KEY.GLOBAL_INHIBITION, false);
            parameters.Set(KEY.LOCAL_AREA_DENSITY, -1.0);
            //parameters.Set(KEY.NUM_ACTIVE_COLUMNS_PER_INH_AREA, 3.0);
            parameters.Set(KEY.STIMULUS_THRESHOLD, 0.0);
            parameters.Set(KEY.SYN_PERM_INACTIVE_DEC, 0.01);
            parameters.Set(KEY.SYN_PERM_ACTIVE_INC, 0.1);
            parameters.Set(KEY.SYN_PERM_CONNECTED, 0.1);
            parameters.Set(KEY.MIN_PCT_OVERLAP_DUTY_CYCLES, 0.1);
            parameters.Set(KEY.MIN_PCT_ACTIVE_DUTY_CYCLES, 0.1);
            parameters.Set(KEY.DUTY_CYCLE_PERIOD, 10);
            parameters.Set(KEY.MAX_BOOST, 10.0);
            parameters.Set(KEY.RANDOM, rnd);
            //int r = parameters.Get<int>(KEY.NUM_ACTIVE_COLUMNS_PER_INH_AREA);
            */
            return parameters;
        }

        #endregion

    }
}<|MERGE_RESOLUTION|>--- conflicted
+++ resolved
@@ -119,16 +119,9 @@
             parameters.setInputDimensions(new int[] { 32, 32 });
             parameters.setColumnDimensions(new int[] { 64, 64 });
 
-<<<<<<< HEAD
             var rnd = new Random();
             
             List<int[]> inputVectors = new List<int[]>();
-=======
-            var sp = new SpatialPooler();
-            var mem = new Connections();
-
-            //var rnd = new Random();
->>>>>>> 01f5665a
 
             var sp = new SpatialPooler();
             var mem = new Connections();
@@ -143,7 +136,6 @@
             int[] activeArray1 = new int[64 * 64];
             int[] activeArray2 = new int[64 * 64];
 
-<<<<<<< HEAD
             inputVectors.Add(inputVec1);
             inputVectors.Add(inputVec2);
             /*
@@ -155,20 +147,9 @@
             */
             
             foreach(var intput in inputVectors)
-=======
-            int[][] activeArrayWithZeroNoise = new int[inputVectors.Count][];
-           
-            foreach (var inputVector in inputVectors)
->>>>>>> 01f5665a
             {
                 int[] activeArray = new int[64 * 64];
-<<<<<<< HEAD
                 for (int i = 0; i < 150; i++)
-=======
-                activeArrayWithZeroNoise[vectorIndex] = new int[64 * 64];
-
-                for (int j = 0; j < 25; j += noiseStepPercent)
->>>>>>> 01f5665a
                 {
                     sp.compute(mem, intput, activeArray, true);
                     Debug.WriteLine(Helpers.StringifyVector(ArrayUtils.IndexWhere(activeArray, (el) => el == 1)));
@@ -227,7 +208,6 @@
                             //Debug.WriteLine($"Original: {Helpers.StringifyVector(inputVector)}");
                             //Debug.WriteLine($"Noised:   {Helpers.StringifyVector(noisedInput)}");
 
-<<<<<<< HEAD
                             for (int i = 0; i < 1; i++)
                             {
                                 sp.compute(mem, noisedInput, noisedActiveArray, false);
@@ -272,37 +252,6 @@
                             //NeoCortexUtils.DrawBitmaps(arrays, $"Vector_{vectorIndex}_Noise_{j * 10}.png", Color.Yellow, Color.Gray, OutImgSize, OutImgSize);
                         }
                     }
-=======
-                    for (int i = 0; i < 10; i++)
-                    {
-                        sp.compute(mem, noisedInput, activeArray, true);
-                        if (j > 0)
-                            Debug.WriteLine($"{ MathHelpers.GetHammingDistance(activeArrayWithZeroNoise[vectorIndex], activeArray, true)} -> {Helpers.StringifyVector(ArrayUtils.IndexWhere(activeArray, (el) => el == 1))}");
-                    }
-
-                    if (j == 0)
-                    {
-                        Array.Copy(activeArray, activeArrayWithZeroNoise[vectorIndex], activeArrayWithZeroNoise[vectorIndex].Length);
-                    }
-
-                    var activeCols = ArrayUtils.IndexWhere(activeArray, (el) => el == 1);
-
-                    var d2 = MathHelpers.GetHammingDistance(activeArrayWithZeroNoise[vectorIndex], activeArray, true);
-                    Debug.WriteLine($"Output with noise {j} - Ham Dist: {d2}");
-                    Debug.WriteLine($"Original: {Helpers.StringifyVector(ArrayUtils.IndexWhere(activeArrayWithZeroNoise[vectorIndex], (el) => el == 1))}");
-                    Debug.WriteLine($"Noised:   {Helpers.StringifyVector(ArrayUtils.IndexWhere(activeArray, (el) => el == 1))}");
-
-                    List<int[,]> arrays = new List<int[,]>();
-
-                    int[,] twoDimenArray = ArrayUtils.Make2DArray<int>(activeArray, 64, 64);
-                    twoDimenArray = ArrayUtils.Transpose(twoDimenArray);
-
-                    arrays.Add(ArrayUtils.Transpose(ArrayUtils.Make2DArray<int>(noisedInput, 32, 32)));
-                    arrays.Add(ArrayUtils.Transpose(ArrayUtils.Make2DArray<int>(activeArray, 64, 64)));
-
-                    //   NeoCortexUtils.DrawHeatmaps(bostArrays, $"{outputImage}_boost.png", 1024, 1024, 150, 50, 5);
-                    NeoCortexUtils.DrawBitmaps(arrays, $"Vector_{vectorIndex}_Noise_{j * 10}.png", Color.Yellow, Color.Gray, OutImgSize, OutImgSize);
->>>>>>> 01f5665a
                 }
                 vectorIndex++;
             }
