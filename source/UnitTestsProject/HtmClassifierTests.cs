﻿// Copyright (c) Damir Dobric. All rights reserved.
// Licensed under the Apache License, Version 2.0. See LICENSE in the project root for license information.
using Microsoft.VisualStudio.TestTools.UnitTesting;
using NeoCortexApi;
using NeoCortexApi.Classifiers;
using NeoCortexApi.Encoders;
using NeoCortexApi.Entities;
using NeoCortexApi.Network;
using System;
using System.Collections.Generic;
using System.Diagnostics;
using System.IO;
using System.Linq;
using NeoCortexEntities.NeuroVisualizer;

namespace HtmClassifierUnitTest
{

    /// <summary>
    /// Check out student paper in the following URL: https://github.com/ddobric/neocortexapi/blob/master/NeoCortexApi/Documentation/Experiments/ML-19-20_20-5.4_HtmSparsityExperiments_Paper.pdf
    /// </summary>
    [TestClass]
    public class HtmClassifierTest
    {

        private int numColumns = 1024;
        private int cellsPerColumn = 25;
        private HtmClassifier<string, ComputeCycle> htmClassifier;
        private Dictionary<string, List<double>> sequences;

        [TestInitialize]
        public void Setup()
        {
            htmClassifier = new HtmClassifier<string, ComputeCycle>();

            sequences = new Dictionary<string, List<double>>();
            sequences.Add("S1", new List<double>(new double[] { 0.0, 1.0, 2.0, 3.0, 4.0, 2.0, 5.0 }));

            LearnHtmClassifier();
        }

        /// <summary>
        /// Here our taget is to whether we are getting any predicted value for input we have given one sequence s1
        /// and check from this sequence each input, will we get prediction or not.
        /// </summary>
        [DataTestMethod]
        [DataRow(0)]
        [DataRow(1)]
        [TestCategory("Prod")]
        [TestMethod]
        public void CheckNextValueIsNotEmpty(int input)
        {
            //var tm = layer1.HtmModules.FirstOrDefault(m => m.Value is TemporalMemory);
            //((TemporalMemory)tm.Value).Reset(mem);

            var predictiveCells = getMockCells(CellActivity.PredictiveCell);

            var res = htmClassifier.GetPredictedInputValues(predictiveCells.ToArray(), 3);

            var tokens = res.First().PredictedInput.Split('_');
            var tokens2 = res.First().PredictedInput.Split('-');
            var predictValue = Convert.ToInt32(tokens2[tokens.Length - 1]);
            Assert.IsTrue(predictValue > 0);
        }

        /// <summary>
        ///Here we are checking if cells count is zero
        ///will we get any kind of exception or not
        /// </summary>
        [TestMethod]
        [TestCategory("Prod")]
        public void NoExceptionIfCellsCountIsZero()
        {
            Cell[] cells = new Cell[0];
            var res = htmClassifier.GetPredictedInputValues(cells, 3);
            Assert.AreEqual(res.Count, 0);
        }


        /// <summary>
        ///Check how many prediction results will be retrieved.
        /// </summary>
        [DataTestMethod]
        [TestCategory("Prod")]
        [DataRow(3)]
        [DataRow(4)]
        [TestMethod]
        public void CheckHowManyOfGetPredictedInputValues(int howMany)
        {
            var predictiveCells = getMockCells(CellActivity.PredictiveCell);

            var res = htmClassifier.GetPredictedInputValues(predictiveCells.ToArray(), Convert.ToInt16(howMany));

            Assert.IsTrue(res.Count == howMany);
        }

        private void LearnHtmClassifier()
        {
            int maxCycles = 60;

            foreach (var sequenceKeyPair in sequences)
            {
                int maxPrevInputs = sequenceKeyPair.Value.Count - 1;

                List<string> previousInputs = new List<string>();

                previousInputs.Add("-1.0");

                //
                // Now training with SP+TM. SP is pretrained on the given input pattern set.
                for (int i = 0; i < maxCycles; i++)
                {
                    foreach (var input in sequenceKeyPair.Value)
                    {
                        previousInputs.Add(input.ToString());
                        if (previousInputs.Count > maxPrevInputs + 1)
                            previousInputs.RemoveAt(0);

                        // In the pretrained SP with HPC, the TM will quickly learn cells for patterns
                        // In that case the starting sequence 4-5-6 might have the sam SDR as 1-2-3-4-5-6,
                        // Which will result in returning of 4-5-6 instead of 1-2-3-4-5-6.
                        // HtmClassifier allways return the first matching sequence. Because 4-5-6 will be as first
                        // memorized, it will match as the first one.
                        if (previousInputs.Count < maxPrevInputs)
                            continue;

                        string key = GetKey(previousInputs, input, sequenceKeyPair.Key);
                        List<Cell> actCells = getMockCells(CellActivity.ActiveCell);
                        htmClassifier.Learn(key, actCells.ToArray());
                    }
                }
            }
        }


        private List<Cell> lastActiveCells = new List<Cell>();

        /// <summary>
        /// Mock the cells data that we get from the Temporal Memory
        /// </summary>
        private List<Cell> getMockCells(CellActivity cellActivity)
        {
            List<Cell> cells = new List<Cell>();
            for (int k = 0; k < Random.Shared.Next(5, 20); k++)
            {
                int parentColumnIndx = Random.Shared.Next(0, numColumns);
                int numCellsPerColumn = Random.Shared.Next(0, cellsPerColumn);
                int colSeq = Random.Shared.Next(0, cellsPerColumn);

                cells.Add(new Cell(parentColumnIndx, colSeq, numCellsPerColumn, 0, cellActivity));
            }

            if (cellActivity == CellActivity.ActiveCell)
            {
                lastActiveCells = cells;
            } else if (cellActivity == CellActivity.PredictiveCell)
            {
                // Append one of the cell from lastActiveCells to the randomly generated preditive cells to have some similarity
                cells.AddRange(lastActiveCells.GetRange
                    (
                        Random.Shared.Next(lastActiveCells.Count), 1
                    )
                );
            }
            
            return cells;
        }

        private string GetKey(List<string> prevInputs, double input, string sequence)
        {
            string key = string.Empty;

            for (int i = 0; i < prevInputs.Count; i++)
            {
                if (i > 0)
                    key += "-";

                key += prevInputs[i];
            }

            return $"{sequence}_{key}";
        }
<<<<<<< HEAD
=======


        /// <summary>
        /// Here our taget is to whether we are getting any predicted value for input we have given one sequence s1
        /// and check from this sequence each input, will we get prediction or not.
        /// </summary>
        [DataTestMethod]
        [DataRow(0)]
        [DataRow(1)]
        [TestCategory("ProdTODO")]
        [TestMethod]
        public void CheckNextValueIsNotEmpty(int input)
        {
            //var tm = layer1.HtmModules.FirstOrDefault(m => m.Value is TemporalMemory);
            //((TemporalMemory)tm.Value).Reset(mem);

            var lyrOut = layer.Compute(input, false) as ComputeCycle;

            var res = htmClassifier.GetPredictedInputValues(lyrOut.PredictiveCells.ToArray(), 3);

            var tokens = res.First().PredictedInput.Split('_');
            var tokens2 = res.First().PredictedInput.Split('-');
            var predictValue = Convert.ToInt32(tokens2[tokens.Length - 1]);
            Assert.IsTrue(predictValue > 0);
        }

        /// <summary>
        ///Here we are checking if cells count is zero
        ///will we get any kind of exception or not
        /// </summary>
        [TestMethod]
        [TestCategory("Prod")]
        public void NoExceptionIfCellsCountIsZero()
        {
            Cell[] cells = new Cell[0];
            var res = htmClassifier.GetPredictedInputValues(cells, 3);
            Assert.AreEqual(res.Count, 0);
        }


        /// <summary>
        ///Check how many prediction results will be retrieved.
        /// </summary>
        [DataTestMethod]
        [TestCategory("ProdTODO")]
        [DataRow(3)]
        [DataRow(4)]
        [TestMethod]
        public void CheckHowManyOfGetPredictedInputValues(int howMany)
        {
            var lyrOut = layer.Compute(1, false) as ComputeCycle;

            var res = htmClassifier.GetPredictedInputValues(lyrOut.PredictiveCells.ToArray(), Convert.ToInt16(howMany));

            Assert.IsTrue(res.Count == howMany);
        }

>>>>>>> 541f49d1
    }
}<|MERGE_RESOLUTION|>--- conflicted
+++ resolved
@@ -81,7 +81,7 @@
         ///Check how many prediction results will be retrieved.
         /// </summary>
         [DataTestMethod]
-        [TestCategory("Prod")]
+        [TestCategory("ProdTODO")]
         [DataRow(3)]
         [DataRow(4)]
         [TestMethod]
@@ -180,65 +180,5 @@
 
             return $"{sequence}_{key}";
         }
-<<<<<<< HEAD
-=======
-
-
-        /// <summary>
-        /// Here our taget is to whether we are getting any predicted value for input we have given one sequence s1
-        /// and check from this sequence each input, will we get prediction or not.
-        /// </summary>
-        [DataTestMethod]
-        [DataRow(0)]
-        [DataRow(1)]
-        [TestCategory("ProdTODO")]
-        [TestMethod]
-        public void CheckNextValueIsNotEmpty(int input)
-        {
-            //var tm = layer1.HtmModules.FirstOrDefault(m => m.Value is TemporalMemory);
-            //((TemporalMemory)tm.Value).Reset(mem);
-
-            var lyrOut = layer.Compute(input, false) as ComputeCycle;
-
-            var res = htmClassifier.GetPredictedInputValues(lyrOut.PredictiveCells.ToArray(), 3);
-
-            var tokens = res.First().PredictedInput.Split('_');
-            var tokens2 = res.First().PredictedInput.Split('-');
-            var predictValue = Convert.ToInt32(tokens2[tokens.Length - 1]);
-            Assert.IsTrue(predictValue > 0);
-        }
-
-        /// <summary>
-        ///Here we are checking if cells count is zero
-        ///will we get any kind of exception or not
-        /// </summary>
-        [TestMethod]
-        [TestCategory("Prod")]
-        public void NoExceptionIfCellsCountIsZero()
-        {
-            Cell[] cells = new Cell[0];
-            var res = htmClassifier.GetPredictedInputValues(cells, 3);
-            Assert.AreEqual(res.Count, 0);
-        }
-
-
-        /// <summary>
-        ///Check how many prediction results will be retrieved.
-        /// </summary>
-        [DataTestMethod]
-        [TestCategory("ProdTODO")]
-        [DataRow(3)]
-        [DataRow(4)]
-        [TestMethod]
-        public void CheckHowManyOfGetPredictedInputValues(int howMany)
-        {
-            var lyrOut = layer.Compute(1, false) as ComputeCycle;
-
-            var res = htmClassifier.GetPredictedInputValues(lyrOut.PredictiveCells.ToArray(), Convert.ToInt16(howMany));
-
-            Assert.IsTrue(res.Count == howMany);
-        }
-
->>>>>>> 541f49d1
     }
 }