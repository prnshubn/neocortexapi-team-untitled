﻿using Microsoft.VisualStudio.TestTools.UnitTesting;
using System;
using System.Collections.Generic;
using System.Linq;
using System.Globalization;
using NeoCortexApi.Encoders;
using NeoCortexApi.Network;
using NeoCortexApi;

namespace UnitTestsProject
{
    [TestClass]
    public class NetworkTests
    {

        /// <summary>
        /// Initializes encoder and invokes Encode method.
        /// </summary>
        [TestMethod]
        [TestCategory("NetworkTests")]
        public void InitTests()
        {
            CortexNetwork net = new CortexNetwork("my cortex");
            List<CortexRegion> regions = new List<CortexRegion>();
            CortexRegion region0 = new CortexRegion("1st Region");
            regions.Add(region0);
            CortexRegion region1 = new CortexRegion("2nd Region"); 
            net = new CortexNetwork("my cortex", regions );
            net.AddRegion(region1);
            SpatialPooler sp1 = new SpatialPooler();
            TemporalMemory tm1 = new TemporalMemory();
            EncoderBase encoder = new BooleanEncoder();
            //encoder.Encode()
            CortexLayer layer1 = new CortexLayer("L1");
            layer1.HtmModules.Add(encoder);
            layer1.HtmModules.Add(sp1);
            layer1.HtmModules.Add(tm1);

<<<<<<< HEAD
=======
            layer1.ConnectionGraph = 
            //layer1.Compute();
>>>>>>> d69d3753
        }

    }
}<|MERGE_RESOLUTION|>--- conflicted
+++ resolved
@@ -36,11 +36,8 @@
             layer1.HtmModules.Add(sp1);
             layer1.HtmModules.Add(tm1);
 
-<<<<<<< HEAD
-=======
             layer1.ConnectionGraph = 
             //layer1.Compute();
->>>>>>> d69d3753
         }
 
     }
