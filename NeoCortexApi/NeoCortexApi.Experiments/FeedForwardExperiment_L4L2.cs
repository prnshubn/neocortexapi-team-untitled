﻿
using Microsoft.VisualStudio.TestTools.UnitTesting;
using NeoCortexApi;
using NeoCortexApi.Classifiers;
using NeoCortexApi.Encoders;
using NeoCortexApi.Entities;
using NeoCortexApi.Network;
using NeoCortexApi.Utility;
using System;
using System.Collections.Generic;
using System.Diagnostics;
using System.IO;
using System.Linq;
using System.Text;
using System.Threading.Tasks;


namespace NeocortexApi.Experiments
{

    /// <summary>
    /// In the brain the Layer 4 has feed forforward connection with Layer 2 in CortexLayer.
    /// SIt feeds forward the result of L4 as input to the L2. Both L4 and L2 uses SP and TM.
    /// Discussion: https://github.com/UniversityOfAppliedSciencesFrankfurt/se-cloud-2020-2021/issues/70
    /// </summary>
    [TestClass]
    public class FeedForwardNetExperiment_L4L2
    {
        CortexLayer<object, object> layerL4, layerL2;
        Dictionary<double, int[]> L4_ActiveCell_sdr_log = new Dictionary<double, int[]>();
        Dictionary<double, int[]> L2_ActiveCell_sdr_log = new Dictionary<double, int[]>();

        TemporalMemory tm4, tm2;
        bool isSimilar_L4_active_cell_sdr = false;
        string key;

<<<<<<< HEAD

=======
        [TestMethod]
>>>>>>> ba75bc33
        public void FeedForwardNetTest()
        {
            int cellsPerColumnL4 = 20;
            int numColumnsL4 = 500;
            int cellsPerColumnL2 = 20;
            int numColumnsL2 = 500;
            int inputBits = 100;
            double minOctOverlapCycles = 1.0;
            double maxBoost = 10.0;
            double max = 20;

            HtmConfig htmConfig_L4 = new HtmConfig(new int[] { inputBits }, new int[] { numColumnsL4 })
            {
                Random = new ThreadSafeRandom(42),
                CellsPerColumn = cellsPerColumnL4,
                GlobalInhibition = true,
                LocalAreaDensity = -1,
                NumActiveColumnsPerInhArea = 0.02 * numColumnsL4,
                PotentialRadius = inputBits,// Ever column is connected to 50 of 100 input cells.
                InhibitionRadius = 15,
                MaxBoost = maxBoost,
                DutyCyclePeriod = 25,
                MinPctOverlapDutyCycles = minOctOverlapCycles,
                MaxSynapsesPerSegment = (int)(0.02 * numColumnsL4),
                ActivationThreshold = 15,
                ConnectedPermanence = 0.10,
                PermanenceDecrement = 0.25,
                PermanenceIncrement = 0.15,
                PredictedSegmentDecrement = 0.1
            };

            // The HTM of the L2 is connected to cells of the HTM of L4.
            int inputsL2 = numColumnsL4 * cellsPerColumnL4;

            HtmConfig htmConfig_L2 = new HtmConfig(new int[] { inputsL2 }, new int[] { numColumnsL2 })
            {
                Random = new ThreadSafeRandom(42),

                CellsPerColumn = cellsPerColumnL2,
                GlobalInhibition = true,
                LocalAreaDensity = -1,
                NumActiveColumnsPerInhArea = 0.1 * numColumnsL2,
                PotentialRadius = inputsL2, // Every columns 
                InhibitionRadius = 15,
                MaxBoost = maxBoost,
                DutyCyclePeriod = 25,
                MinPctOverlapDutyCycles = minOctOverlapCycles,
                MaxSynapsesPerSegment = (int)(0.05 * numColumnsL2),
                ActivationThreshold = 15,
                ConnectedPermanence = 0.5,
                PermanenceDecrement = 0.25,
                PermanenceIncrement = 0.15,
                PredictedSegmentDecrement = 0.1
            };

            Dictionary<string, object> settings = new Dictionary<string, object>()
            {
                { "W", 15},
                { "N", inputBits},
                { "Radius", -1.0},
                { "MinVal", 0.0},
                { "Periodic", false},
                { "Name", "scalar"},
                { "ClipInput", false},
                { "MaxVal", max}
            };

            EncoderBase encoder = new ScalarEncoder(settings);
            //List<double> inputValues = new List<double>(new double[] { 12, 12, 17, 17, 12 });
            // List<double> inputValues = new List<double>(new double[] { 7, 8, 9, 10, 11, 8, 9, 12 });
            //List<double> inputValues = new List<double>(new double[] { 7, 8, 9 });
            //List<double> inputValues = new List<double>(new double[] { 12345,12345,6783,6783,12345 });
            List<double> inputValues = new List<double>(new double[] { 2, 6, 6, 7, 6, 6, 8, 1 });

            RunExperiment(inputBits, htmConfig_L4, encoder, inputValues, htmConfig_L2);
        }

        private void RunExperiment(int inputBits, HtmConfig cfgL4, EncoderBase encoder, List<double> inputValues, HtmConfig cfgL2)
        {
            Stopwatch swL2 = new Stopwatch();

            int maxMatchCnt = 0;
            bool learn = true;
            bool isSP4Stable = false;
            bool isSP2STable = false;

            Connections memL4 = new Connections(cfgL4);
            Connections memL2 = new Connections(cfgL2);

            int numInputs = inputValues.Distinct<double>().ToList().Count;
            HtmClassifier<string, ComputeCycle> cls = new HtmClassifier<string, ComputeCycle>();

            layerL4 = new CortexLayer<object, object>("L4");
            layerL2 = new CortexLayer<object, object>("L2");
            //tm4 = new TemporalMemoryMT();
            //tm2 = new TemporalMemoryMT();
            tm4 = new TemporalMemory();
            tm2 = new TemporalMemory();

            // HPC for Layer 4 SP

            HomeostaticPlasticityController hpa_sp_L4 = new HomeostaticPlasticityController(memL4, numInputs * 50, (isStable, numPatterns, actColAvg, seenInputs) =>
            {
                if (isStable)
                    Debug.WriteLine($"SP L4 STABLE: Patterns: {numPatterns}, Inputs: {seenInputs}, iteration: {seenInputs / numPatterns}");
                else
                    Debug.WriteLine($"SP L4 INSTABLE: Patterns: {numPatterns}, Inputs: {seenInputs}, iteration: {seenInputs / numPatterns}");
                learn = isSP4Stable = isStable;
                cls.ClearState();

            }, numOfCyclesToWaitOnChange: 50);


            // HPC for Layer 2 SP

            HomeostaticPlasticityController hpa_sp_L2 = new HomeostaticPlasticityController(memL2, numInputs * 50, (isStable, numPatterns, actColAvg, seenInputs) =>
            {
                if (isStable)
                    Debug.WriteLine($"SP L2 STABLE: Patterns: {numPatterns}, Inputs: {seenInputs}, iteration: {seenInputs / numPatterns}");
                else
                    Debug.WriteLine($"SP L2 INSTABLE: Patterns: {numPatterns}, Inputs: {seenInputs}, iteration: {seenInputs / numPatterns}");

                learn = isSP2STable = isStable;
                cls.ClearState();
            }, numOfCyclesToWaitOnChange: 50);

            SpatialPooler sp4 = new SpatialPooler(hpa_sp_L4);

            SpatialPooler sp2 = new SpatialPooler(hpa_sp_L2);

            sp4.Init(memL4);
            sp2.Init(memL2);

            // memL2.TraceInputPotential();

            tm4.Init(memL4);
            tm2.Init(memL2);

            layerL4.HtmModules.Add("encoder", encoder);
            layerL4.HtmModules.Add("sp", sp4);
            layerL4.HtmModules.Add("tm", tm4);

            layerL2.HtmModules.Add("sp", sp2);
            layerL2.HtmModules.Add("tm", tm2);

            int[] inpCellsL4ToL2 = new int[cfgL4.CellsPerColumn * cfgL4.NumColumns];

            double[] inputs = inputValues.ToArray();
            int[] prevActiveCols = new int[0];
            int cycle = 0;
            int matches = 0;
            string lastPredictedValue = "0";
            int maxCycles = 3500;
            int maxPrevInputs = inputValues.Count - 1;
            List<string> previousInputs = new List<string>();


            //
            // Training SP at Layer 4 to get stable. New-born stage.
            //

            using (StreamWriter swL4Sdrs = new StreamWriter($"L4-SDRs-in_{cfgL2.NumInputs}-col_{cfgL2.NumColumns}-r_{cfgL2.PotentialRadius}.txt"))
            {
                using (StreamWriter sw = new StreamWriter($"in_{cfgL2.NumInputs}-col_{cfgL2.NumColumns}-r_{cfgL2.PotentialRadius}.txt"))
                {
                    for (int i = 0; i < maxCycles; i++)
                    {
                        matches = 0;
                        cycle = i;
                        Debug.WriteLine($"-------------- Newborn Cycle {cycle} at L4 SP region  ---------------");

                        foreach (double input in inputs)
                        {
                            Debug.WriteLine($" INPUT: '{input}'\t Cycle:{cycle}");
                            Debug.Write("L4: ");
                            object lyrOut = layerL4.Compute(input, learn);
                            int[] activeColumns = layerL4.GetResult("sp") as int[];
                            int[] cellSdrL4Indexes = memL4.ActiveCells.Select(c => c.Index).ToArray();
                            Debug.WriteLine($"L4out Active Coloumn for input: {input}: {Helpers.StringifyVector(activeColumns)}");
                            Debug.WriteLine($"L4out SDR for input: {input}: {Helpers.StringifyVector(cellSdrL4Indexes)}");


                            if (isSP4Stable)
                            {

                                /// <summary>
                                /// Checking Layer4 SP is giving similar or different 
                                /// Active Cell Sdr Indexes After it reaches to stable state.
                                /// This portion is actuallly to hold all acive cell sdr 
                                /// indexes after Layer 4 SP reaches at stable state via HPC.
                                /// 
                                /// But why we have done this?
                                /// 
                                /// Actually, In Necortex api we have obeserved during severel
                                /// experiments that whenvever Layer4 SP reaches to STABLE sate
                                /// it doesnt give us smilar pattern of Active Cell SDR Indexes
                                /// for each particular input data.
                                /// 
                                /// Instead active cell sdr patern of L4 varried  though it has reached
                                /// to stable sate!
                                /// 
                                /// So we want to obeserve whether Layer 4 SP is giving similar active cell sdr indexes 
                                /// or different acrive cell sdr indexes after it reaches to stable state.
                                /// 
                                /// If we receive similar acrive cell sdr indexes from Layer 4 sp after it reaches 
                                /// to stable state then do train Layer 2 sp by as usual process in NeocortexApi by
                                /// calling Layer4.Compute().
                                /// 
                                /// But if we receive different active cell sdr indexes then we will train Layer 2 sp
                                /// from L4_ActiveCell_sdr_log so that during trianing
                                /// Layer 2 SP gets similar stable active cell sdr indexes of layer4
                                /// from that dictionary. As a result, L2 SP will get similar sequence
                                /// of active cell sdr indexes during SP Tarining and reach to STABLE state
                                /// </summary>

                                Array.Sort(cellSdrL4Indexes);
                                if (!L4_ActiveCell_sdr_log.ContainsKey(input))
                                {
                                    L4_ActiveCell_sdr_log.Add(input, cellSdrL4Indexes);
                                }
                                else
                                {

                                    if (L4_ActiveCell_sdr_log[input].SequenceEqual(cellSdrL4Indexes))
                                    {
                                        Debug.WriteLine($"Layer4.Compute() is giving similar cell sdr indexes for input : {input} after reaching to stable state");
                                        isSimilar_L4_active_cell_sdr = true;
                                    }
                                    else
                                    {
                                        isSimilar_L4_active_cell_sdr = false;
                                        Debug.WriteLine($"Layer4.Compute() is giving different cell sdr indexes for input : {input} after reaching to stable state");
                                        Debug.WriteLine($"Sdr Mismatch with L4_ActiveCell_sdr_log after reaching to stable state");
                                        Debug.WriteLine($" L4_ActiveCell_sdr_log output for input {input}: { Helpers.StringifyVector(L4_ActiveCell_sdr_log[input])}");
                                        Debug.WriteLine($"L4 out sdr input:{input} {Helpers.StringifyVector(cellSdrL4Indexes)}");
                                        //Debug.WriteLine($"L4 out ac input: {input}: {Helpers.StringifyVector(activeColumns)}");
                                    }
                                }


                                if (!isSimilar_L4_active_cell_sdr)
                                {

                                    cellSdrL4Indexes = L4_ActiveCell_sdr_log[input];
                                }


                                //
                                // Training SP at Layer 2 to get stable. New-born stage.
                                //

                                // Write SDR as output of L4 and input of L2
                                // swL4Sdrs.WriteLine($"{input} - {Helpers.StringifyVector(cellSdrL4Indexes)}");
                                // Set the output active cell array

                                InitArray(inpCellsL4ToL2, 0);
                                ArrayUtils.SetIndexesTo(inpCellsL4ToL2, cellSdrL4Indexes, 1);
                                Debug.WriteLine($"L4 cell sdr to L2 SP Train for Input {input}: ");
                                layerL2.Compute(inpCellsL4ToL2, true);
                                int[] overlaps = ArrayUtils.IndexWhere(memL2.Overlaps, o => o > 0);
                                string strOverlaps = Helpers.StringifyVector(overlaps);
                                Debug.WriteLine($"Potential columns: {overlaps.Length}, overlaps: {strOverlaps}");


                            }

                        }


                        if (isSP4Stable && isSP2STable)
                            break;


                    }
                }
            }



            // SP+TM at L2

            for (int i = 0; i < maxCycles; i++)
            {
                matches = 0;

                cycle = i;

                Debug.WriteLine($"-------------- L2 TM Train region Cycle {cycle} ---------------");

                foreach (double input in inputs)
                {
                    Debug.WriteLine($"-------------- {input} ---------------");

                    // Reset tha array

                    //var cellSdrL4Indexes = L4_ActiveCell_sdr_log[input];
                    object layerL4Out = layerL4.Compute(input, learn);
                    previousInputs.Add(input.ToString());

                    if (previousInputs.Count > (maxPrevInputs + 1))
                        previousInputs.RemoveAt(0);
                    if (previousInputs.Count < maxPrevInputs)
                        continue;

                    key = GetKey(previousInputs, input);

                    List<Cell> actCells;
                    InitArray(inpCellsL4ToL2, 0);
                    int[] cellSdrL4Indexes;

                    if (!isSimilar_L4_active_cell_sdr)
                    {

                        cellSdrL4Indexes = L4_ActiveCell_sdr_log[input];
                    }
                    else
                    {
                        cellSdrL4Indexes = memL4.ActiveCells.Select(c => c.Index).ToArray();
                    }


                    // Set the output active cell array
                    ArrayUtils.SetIndexesTo(inpCellsL4ToL2, cellSdrL4Indexes, 1);

                    ComputeCycle layerL2Out = layerL2.Compute(inpCellsL4ToL2, true) as ComputeCycle;


                    if (layerL2Out.ActiveCells.Count == layerL2Out.WinnerCells.Count)
                    {
                        actCells = layerL2Out.ActiveCells;
                    }
                    else
                    {
                        actCells = layerL2Out.WinnerCells;
                    }

                    /// <summary>
                    /// HTM Classifier has added for Layer 2 
                    /// </summary>

                    cls.Learn(key, actCells.ToArray());

                    if (key == lastPredictedValue)
                    {
                        matches++;
                        Debug.WriteLine($"Match. Actual  Sequence: {key} - Last Predicted Sequence: {lastPredictedValue}");
                    }
                    else
                        Debug.WriteLine($"Missmatch! Actual Sequence: {key} - Last Predicted Sequence: {lastPredictedValue}");


                    /// <summary>
                    /// Classifier is taking Predictive Cells from Layer 2
                    /// </summary>

                    if (layerL2Out.PredictiveCells.Count > 0)
                    {
                        string predictedInputValue = cls.GetPredictedInputValue(layerL2Out.PredictiveCells.ToArray());

                        Debug.WriteLine($"Current Input: {input} \t| New Predicted Input Sequence: {predictedInputValue}");

                        lastPredictedValue = predictedInputValue;
                    }
                    else
                    {
                        Debug.WriteLine($"NO CELLS PREDICTED for next cycle.");
                        lastPredictedValue = String.Empty;
                    }



                }

                double accuracy = (double)matches / (double)inputs.Length * 100.0;

                Debug.WriteLine($"Cycle: {cycle}\tMatches={matches} of {inputs.Length}\t {accuracy}%");

                if (accuracy >= 100.0)
                {
                    maxMatchCnt++;
                    Debug.WriteLine($"100% accuracy reched {maxMatchCnt} times.");
                    //
                    // Experiment is completed if we are 20 cycles long at the 100% accuracy.
                    if (maxMatchCnt >= 20)
                    {

                        Debug.WriteLine($"Exit experiment in the stable state after 20 repeats with 100% of accuracy.");
                        learn = false;
                        break;
                    }
                }
                else if (maxMatchCnt > 0)
                {
                    Debug.WriteLine($"At 100% accuracy after {maxMatchCnt} repeats we get a drop of accuracy with {accuracy}. This indicates instable state. Learning will be continued.");

                }
            }



        }


        /// <summary>
        /// It will help us for making Sparce Density Array 
        /// from active cell SDR sequence form Layer 4 SP
        /// in runtime for a particular input in the sequebce
        /// during layer 2 SP train
        /// </summary>

        private static void InitArray(int[] array, int val)
        {
            for (int i = 0; i < array.Length; i++)
            {
                array[i] = val;
            }
        }

        private static string GetKey(List<string> prevInputs, double input)
        {
            string key = String.Empty;

            for (int i = 0; i < prevInputs.Count; i++)
            {
                if (i > 0)
                    key += "-";

                key += (prevInputs[i]);
            }

            return key;
        }
    }
}<|MERGE_RESOLUTION|>--- conflicted
+++ resolved
@@ -34,11 +34,7 @@
         bool isSimilar_L4_active_cell_sdr = false;
         string key;
 
-<<<<<<< HEAD
-
-=======
-        [TestMethod]
->>>>>>> ba75bc33
+
         public void FeedForwardNetTest()
         {
             int cellsPerColumnL4 = 20;
