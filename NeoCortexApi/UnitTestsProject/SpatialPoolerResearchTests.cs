﻿using Microsoft.VisualStudio.TestTools.UnitTesting;
using NeoCortexApi;
using NeoCortexApi.Entities;
using NeoCortexApi.Utility;
using System;
using System.Collections.Generic;
using System.Diagnostics;
using System.IO;
using System.Text;
using ImageBinarizer;
using System.Drawing;
using NeoCortex;
using NeoCortexApi.Network;
using System.Linq;

namespace UnitTestsProject
{
    [TestClass]
    public class SpatialPoolerResearchTests
    {
        private const int OutImgSize = 1024;

        [TestMethod]
        [TestCategory("LongRunning")]
        public void StableOutputOnSameInputTest()
        {
            var parameters = GetDefaultParams();
            parameters.Set(KEY.POTENTIAL_RADIUS, 64 * 64);
            parameters.Set(KEY.POTENTIAL_PCT, 1.0);
            parameters.Set(KEY.GLOBAL_INHIBITION, false);
            parameters.Set(KEY.STIMULUS_THRESHOLD, 0.5);
            parameters.Set(KEY.INHIBITION_RADIUS, (int)0.25 * 64 * 64);
            parameters.Set(KEY.LOCAL_AREA_DENSITY, -1);
            parameters.Set(KEY.NUM_ACTIVE_COLUMNS_PER_INH_AREA, 0.1 * 64 * 64);
            parameters.Set(KEY.DUTY_CYCLE_PERIOD, 1000000);
            parameters.Set(KEY.MAX_BOOST, 5);

            parameters.setInputDimensions(new int[] { 32, 32 });
            parameters.setColumnDimensions(new int[] { 64, 64 });
            parameters.setNumActiveColumnsPerInhArea(0.02 * 64 * 64);
            var sp = new SpatialPooler();
            var mem = new Connections();
            //List<int> intList = ArrayUtils.ReadCsvFileTest("TestFiles\\digit1_binary_32bit.txt");
            //intList.Clear();

            //List<int> intList = new List<int>();
            var rnd = new Random();

            int[] inputVector = new int[1024];

            for (int i = 0; i < 31; i++)
            {
                for (int j = 0; j < 32; j++)
                {
                    if (i > 2 && i < 5 && j > 2 && j < 8)
                        inputVector[i * 32 + j] = 1;
                    else
                        inputVector[i * 32 + j] = 0;
                }
            }

            parameters.apply(mem);
            sp.init(mem);

            int[] activeArray = new int[64 * 64];

            for (int i = 0; i < 200; i++)
            {
                sp.compute(mem, inputVector, activeArray, true);

                var activeCols = ArrayUtils.IndexWhere(activeArray, (el) => el == 1);

                var str = Helpers.StringifyVector(activeCols);

                Debug.WriteLine(str);
            }

        }

        [TestMethod]
        [DataRow (new int[]{15})]
        [TestCategory("LongRunning")]
        public void NoiseTest(int[] NonZeroPercentage)
        {
            String inputHamFile = "inputHam";

            String outputHamFile = "outputHam";

            const int colDimSize = 64;
            const int noiseStepPercent = 2;

            var parameters = GetDefaultParams();
<<<<<<< HEAD
            parameters.Set(KEY.POTENTIAL_RADIUS, 32*32);
            parameters.Set(KEY.POTENTIAL_PCT, 0.5);
            parameters.Set(KEY.GLOBAL_INHIBITION, false);
=======
            parameters.Set(KEY.POTENTIAL_RADIUS, 32 * 32);
            parameters.Set(KEY.POTENTIAL_PCT, 1.0);
            parameters.Set(KEY.GLOBAL_INHIBITION, true);
>>>>>>> 2469b85e
            parameters.Set(KEY.STIMULUS_THRESHOLD, 0.5);
            parameters.Set(KEY.INHIBITION_RADIUS, (int)0.01 * colDimSize * colDimSize);
            parameters.Set(KEY.LOCAL_AREA_DENSITY, -1);
            parameters.Set(KEY.NUM_ACTIVE_COLUMNS_PER_INH_AREA, 0.02 * 64 * 64);
            parameters.Set(KEY.DUTY_CYCLE_PERIOD, 10);
            parameters.Set(KEY.MAX_BOOST, 10.0);
            parameters.Set(KEY.SYN_PERM_INACTIVE_DEC, 0.008);
            parameters.Set(KEY.SYN_PERM_ACTIVE_INC, 0.01);
            parameters.Set(KEY.MIN_PCT_OVERLAP_DUTY_CYCLES, 0.001);

            parameters.Set(KEY.SEED, 42);

            parameters.setInputDimensions(new int[] { 32, 32 });
            parameters.setColumnDimensions(new int[] { 64, 64 });

<<<<<<< HEAD

            //List<int> intList = ArrayUtils.ReadCsvFileTest("TestFiles\\digit1_binary_32bit.txt");
            //intList.Clear();

            //List<int> intList = new List<int>();
            //var rnd = new Random();

            //int[] inputVector = getInputVector1();
            for (int i = 0; i < NonZeroPercentage.Length; i++)
            {
                var sp = new SpatialPooler();
                var mem = new Connections();

                parameters.apply(mem);
                sp.init(mem);

                //int[] inputVector = getInputVector2(1024, NonZeroPercentage[i]);
                int[] inputVector = new int[] { 0, 0, 0, 0, 0, 0, 1, 0, 0, 0, 0, 0, 0, 0, 0, 0, 0, 1, 0, 0, 0, 1, 0, 0, 0, 1, 0, 0, 1, 0, 0, 1, 1, 0, 0, 0, 1, 0, 0, 0, 0, 0, 0, 0, 1, 0, 0, 0, 0, 0, 0, 0, 1, 0, 0, 0, 0, 1, 0, 0, 0, 0, 1, 0, 0, 0, 0, 0, 0, 0, 0, 0, 0, 1, 1, 0, 1, 0, 1, 1, 0, 0, 1, 1, 0, 1, 1, 1, 0, 0, 0, 1, 0, 0, 0, 0, 0, 0, 0, 1, 0, 1, 1, 0, 0, 1, 0, 1, 1, 1, 1, 0, 1, 0, 0, 0, 0, 1, 1, 0, 0, 0, 0, 0, 1, 0, 0, 1, 0, 0, 1, 0, 0, 0, 0, 0, 0, 0, 1, 0, 0, 0, 0, 0, 1, 1, 1, 1, 0, 0, 1, 0, 1, 1, 1, 0, 0, 0, 1, 0, 0, 0, 0, 1, 0, 0, 1, 0, 0, 0, 0, 0, 0, 0, 1, 0, 0, 0, 0, 0, 0, 0, 0, 0, 0, 1, 0, 0, 1, 1, 1, 0, 0, 0, 1, 0, 0, 0, 0, 1, 0, 0, 0, 1, 0, 1, 0, 0, 1, 0, 0, 1, 0, 1, 1, 1, 0, 1, 0, 0, 1, 0, 0, 0, 1, 0, 0, 0, 0, 0, 1, 0, 0, 0, 0, 0, 0, 0, 0, 0, 0, 0, 0, 0, 1, 1, 0, 1, 0, 0, 0, 0, 1, 0, 0, 0, 0, 1, 0, 1, 0, 0, 1, 0, 1, 0, 0, 0, 0, 1, 0, 0, 1, 1, 1, 0, 1, 0, 1, 0, 0, 1, 0, 1, 0, 0, 1, 0, 0, 0, 0, 0, 0, 1, 0, 0, 0, 1, 1, 1, 0, 0, 0, 0, 0, 1, 0, 1, 1, 0, 1, 1, 0, 1, 1, 0, 1, 0, 0, 0, 1, 0, 1, 0, 0, 1, 0, 0, 0, 0, 1, 0, 0, 0, 1, 1, 0, 0, 0, 0, 1, 1, 0, 0, 0, 0, 1, 0, 0, 1, 0, 1, 1, 0, 1, 0, 0, 1, 0, 0, 0, 0, 0, 0, 1, 0, 0, 1, 0, 0, 1, 0, 0, 0, 1, 1, 1, 1, 0, 1, 0, 0, 1, 0, 0, 0, 0, 0, 1, 0, 1, 0, 0, 0, 0, 0, 0, 1, 0, 0, 0, 0, 0, 1, 0, 0, 0, 1, 0, 0, 0, 0, 0, 0, 1, 0, 0, 0, 0, 1, 1, 1, 1, 0, 0, 1, 1, 1, 1, 0, 1, 0, 0, 1, 1, 0, 1, 0, 0, 0, 1, 0, 0, 0, 1, 0, 0, 0, 0, 0, 0, 0, 0, 0, 0, 0, 0, 0, 0, 0, 1, 0, 0, 1, 0, 0, 0, 0, 0, 0, 1, 1, 0, 0, 0, 1, 0, 0, 0, 0, 0, 0, 0, 0, 0, 0, 0, 1, 0, 0, 1, 1, 0, 1, 0, 0, 0, 0, 0, 0, 0, 1, 0, 1, 1, 0, 1, 0, 0, 0, 0, 0, 0, 0, 0, 0, 0, 1, 1, 0, 0, 0, 1, 1, 0, 0, 0, 0, 0, 0, 0, 0, 0, 0, 1, 1, 0, 0, 1, 0, 1, 1, 0, 0, 0, 0, 1, 0, 0, 1, 0, 0, 0, 0, 0, 0, 1, 0, 0, 0, 0, 0, 0, 0, 1, 0, 1, 0, 0, 0, 0, 0, 0, 0, 0, 0, 1, 0, 1, 0, 1, 1, 1, 0, 1, 0, 0, 0, 0, 0, 1, 0, 0, 0, 0, 1, 0, 1, 0, 0, 0, 0, 0, 1, 0, 1, 0, 1, 0, 0, 1, 1, 0, 1, 1, 0, 1, 1, 0, 1, 0, 0, 0, 0, 1, 0, 0, 0, 1, 0, 0, 0, 0, 0, 1, 0, 0, 0, 0, 0, 1, 0, 0, 0, 1, 0, 1, 0, 0, 1, 1, 0, 0, 0, 1, 1, 0, 1, 0, 1, 0, 0, 1, 1, 0, 0, 1, 0, 0, 1, 0, 1, 0, 0, 0, 0, 0, 0, 0, 0, 0, 0, 0, 0, 0, 0, 1, 0, 0, 0, 0, 1, 1, 1, 0, 1, 1, 0, 0, 1, 0, 0, 0, 0, 1, 1, 0, 0, 0, 1, 0, 0, 1, 1, 0, 0, 0, 0, 0, 1, 0, 1, 0, 0, 0, 1, 0, 0, 1, 1, 0, 0, 0, 0, 1, 0, 0, 1, 0, 1, 1, 0, 0, 1, 1, 0, 0, 0, 1, 1, 1, 0, 0, 0, 0, 0, 1, 1, 0, 0, 0, 0, 1, 0, 0, 0, 0, 0, 1, 0, 0, 0, 0, 0, 1, 0, 0, 0, 1, 0, 0, 1, 0, 1, 0, 0, 1, 0, 1, 0, 0, 0, 0, 0, 1, 1, 0, 1, 0, 1, 0, 1, 1, 0, 0, 1, 0, 0, 0, 1, 0, 1, 1, 1, 0, 0, 0, 0, 0, 1, 0, 0, 0, 1, 0, 0, 0, 0, 0, 1, 1, 0, 0, 0, 0, 0, 0, 0, 0, 0, 0, 1, 0, 0, 0, 0, 1, 0, 0, 0, 0, 0, 1, 0, 0, 0, 0, 1, 0, 0, 0, 1, 0, 1, 0, 0, 0, 1, 0, 0, 1, 1, 1, 0, 1, 0, 0, 0, 1, 0, 0, 0, 0, 0, 0, 0, 0, 0, 0, 0, 1, 0, 0, 0, 0, 0, 0, 1, 0, 1, 0, 0, 0, 0, 0, 1, 0, 0, 0, 0, 0, 0, 0, 0, 1, 1, 0, 0, 0, 0, 1, 1, 1, 1, 0, 0, 0, 0, 1, 0, 0, 0, 1, 0, 1, 0, 0, 0, 0, 0, 0, 0, 0, 0, 0, 0, 0, 0, 1, 1, 0, 0, 0, 0, 0, 0, 0, 0, 0, 0, 0, 1, 1, 1, 0, 1, 1, 0, 1, 0, 0, 0, 0, 0, 1, 0, 1, 0, 1, 1, 1, 0, 0, 1, 0, 1, 1, 1, 0, 0, 1, 0, 0, 0, 0, 0, 0, 0, 1, 0, 0, 1, 0, 1, 0, 1, 0, 0, 1, 1, 0, 1, 1, 0, 1, 0, 0, 0, 1, 0, 0, 1, 0, 0};
                int[] activeArray = new int[64 * 64];
                int[] activeArrayWithZeroNoise = new int[64 * 64];
                using (StreamWriter inputHam = new StreamWriter($"Output\\{inputHamFile}_{NonZeroPercentage[i]}.txt", true))
                {
                    using (StreamWriter outputHam = new StreamWriter($"Output\\{outputHamFile}_{NonZeroPercentage[i]}.txt", true))
                    {
                        for (int j = 0; j < 2; j += noiseStepPercent)
                        {
                            Debug.WriteLine("-------------");

                            int[] noisedInput = new int[1024];

                            if (j > 0)
                            {
                                noisedInput = ArrayUtils.flipBit(inputVector, (double)((double)j / 100.00));
                            }
                            else
                            {
                                noisedInput = new List<int>(inputVector).ToArray();
                            }
                            //var d = MathHelpers.GetHammingDistance(inputVector, noisedInput, true);
                            var d = OverlapOnBit(inputVector, noisedInput);
                            var d1 = MathHelpers.GetHammingDistance(inputVector, noisedInput, false);
                            //inputHam.WriteLine($"{d}-{d1}");
                            //Debug.WriteLine($"Input with noise {j} - HamDist: {d}");
                            //Debug.WriteLine($"Original: {Helpers.StringifyVector(inputVector)}");
                            //Debug.WriteLine($"Noised:   {Helpers.StringifyVector(noisedInput)}");
                            for (int l = 0; l < 1; l++)
                            {
                                sp.compute(mem, noisedInput, activeArray, true);
                                //Debug.WriteLine($"{l}-{Helpers.StringifyVector(ArrayUtils.IndexWhere(activeArray, (el) => el == 1))}");
                            }
                            Debug.WriteLine($"{Helpers.StringifyVector(ArrayUtils.IndexWhere(activeArray, (el) => el == 1))}");
                            if (j == 0)
                            {
                                Array.Copy(activeArray, activeArrayWithZeroNoise, activeArrayWithZeroNoise.Length);
                            }

                            var activeCols = ArrayUtils.IndexWhere(activeArray, (el) => el == 1);
               
                            var str = Helpers.StringifyVector(activeCols);

                            //var d2 = MathHelpers.GetHammingDistance(activeArrayWithZeroNoise, activeArray, true);
                            //var d2 = OverlapOnBit(activeArrayWithZeroNoise, activeArray);
                            //var d3 = MathHelpers.GetHammingDistance(activeArrayWithZeroNoise, activeArray, true);
                            //outputHam.WriteLine($"{d2}-{d3}");
                            //Debug.WriteLine($"Output with noise {j} - Ham Dist: {d2}");
                            //Debug.WriteLine($"Original: {Helpers.StringifyVector(ArrayUtils.IndexWhere(activeArrayWithZeroNoise, (el) => el == 1))}");
                            //Debug.WriteLine($"Noised:   {Helpers.StringifyVector(ArrayUtils.IndexWhere(activeArray, (el) => el == 1))}");
                            //List<int[,]> arrays = new List<int[,]>();

                            //int[,] twoDimenArray = ArrayUtils.Make2DArray<int>(activeArray, 64, 64);
                            //twoDimenArray = ArrayUtils.Transpose(twoDimenArray);

                            //arrays.Add(ArrayUtils.Transpose(ArrayUtils.Make2DArray<int>(noisedInput, 32, 32)));
                            //arrays.Add(ArrayUtils.Transpose(ArrayUtils.Make2DArray<int>(activeArray, 64, 64)));

                            //NeoCortexUtils.DrawBitmaps(arrays, $"Noise_{j*10}.png", Color.Yellow, Color.Gray, OutImgSize, OutImgSize);
                        }
                    }
                }
            }   
        }

        [TestMethod]
        public void Testing()
        {
            var parameters = GetDefaultParams();
            parameters.Set(KEY.POTENTIAL_RADIUS, 32 * 32);
            parameters.Set(KEY.POTENTIAL_PCT, 0.5);
            parameters.Set(KEY.GLOBAL_INHIBITION, false);
            parameters.Set(KEY.STIMULUS_THRESHOLD, 0.5);
            parameters.Set(KEY.INHIBITION_RADIUS, (int)0.25 * 64 * 64);
            parameters.Set(KEY.LOCAL_AREA_DENSITY, -1);
            parameters.Set(KEY.NUM_ACTIVE_COLUMNS_PER_INH_AREA, 0.02 * 64 * 64);
            parameters.Set(KEY.DUTY_CYCLE_PERIOD, 1000);
            parameters.Set(KEY.MAX_BOOST, 0.0);
            parameters.Set(KEY.SYN_PERM_INACTIVE_DEC, 0.008);
            parameters.Set(KEY.SYN_PERM_ACTIVE_INC, 0.01);
            parameters.Set(KEY.MIN_PCT_OVERLAP_DUTY_CYCLES, 0.001);

            parameters.Set(KEY.SEED, 42);

            parameters.setInputDimensions(new int[] { 32, 32 });
            parameters.setColumnDimensions(new int[] { 64, 64 });
=======
            var sp = new SpatialPooler();
            var mem = new Connections();

            var rnd = new Random();

            parameters.apply(mem);
            sp.init(mem);

            List<int[]> inputVectors = new List<int[]>();

            inputVectors.Add(getInputVector1());
            inputVectors.Add(getInputVector2());

            int vectorIndex = 0;

            foreach (var inputVector in inputVectors)
            {
                Debug.WriteLine("");
                Debug.WriteLine($"----- VECTOR {vectorIndex} ----------");

                int[] activeArray = new int[64 * 64];
                int[] activeArrayWithZeroNoise = new int[64 * 64];

                for (int j = 0; j < 25; j += noiseStepPercent)
                {
                    Debug.WriteLine($"--- Vector {0} - Noise Iteration {j} ----------");

                    int[] noisedInput;

                    if (j > 0)
                    {
                        noisedInput = ArrayUtils.flipBit(inputVector, (double)((double)j / 100.00));
                    }
                    else
                        noisedInput = inputVector;

                    var d = MathHelpers.GetHammingDistance(inputVector, noisedInput, true);
                    Debug.WriteLine($"Input with noise {j} - HamDist: {d}");
                    Debug.WriteLine($"Original: {Helpers.StringifyVector(inputVector)}");
                    Debug.WriteLine($"Noised:   {Helpers.StringifyVector(noisedInput)}");

                    for (int i = 0; i < 10; i++)
                    {
                        sp.compute(mem, noisedInput, activeArray, true);
                        if (j > 0)
                            Debug.WriteLine($"{ MathHelpers.GetHammingDistance(activeArrayWithZeroNoise, activeArray, true)} -> {Helpers.StringifyVector(ArrayUtils.IndexWhere(activeArray, (el) => el == 1))}");
                    }

                    if (j == 0)
                    {
                        Array.Copy(activeArray, activeArrayWithZeroNoise, activeArrayWithZeroNoise.Length);
                    }

                    var activeCols = ArrayUtils.IndexWhere(activeArray, (el) => el == 1);

                    var d2 = MathHelpers.GetHammingDistance(activeArrayWithZeroNoise, activeArray, true);
                    Debug.WriteLine($"Output with noise {j} - Ham Dist: {d2}");
                    Debug.WriteLine($"Original: {Helpers.StringifyVector(ArrayUtils.IndexWhere(activeArrayWithZeroNoise, (el) => el == 1))}");
                    Debug.WriteLine($"Noised:   {Helpers.StringifyVector(ArrayUtils.IndexWhere(activeArray, (el) => el == 1))}");

                    List<int[,]> arrays = new List<int[,]>();

                    int[,] twoDimenArray = ArrayUtils.Make2DArray<int>(activeArray, 64, 64);
                    twoDimenArray = ArrayUtils.Transpose(twoDimenArray);

                    arrays.Add(ArrayUtils.Transpose(ArrayUtils.Make2DArray<int>(noisedInput, 32, 32)));
                    arrays.Add(ArrayUtils.Transpose(ArrayUtils.Make2DArray<int>(activeArray, 64, 64)));

                    //   NeoCortexUtils.DrawHeatmaps(bostArrays, $"{outputImage}_boost.png", 1024, 1024, 150, 50, 5);
                    NeoCortexUtils.DrawBitmaps(arrays, $"Vector_{vectorIndex}_Noise_{j * 10}.png", Color.Yellow, Color.Gray, OutImgSize, OutImgSize);
                }

                vectorIndex++;
            }
        }
>>>>>>> 2469b85e

            var sp = new SpatialPooler();
            var mem = new Connections();

            parameters.apply(mem);
            sp.init(mem);
            int[] activeArray1 = new int[64 * 64];
            int[] activeArray2 = new int[64 * 64];
            //int[] input1 = new int[] { 0, 1, 0, 0, 0, 0, 1, 0, 0, 1, 1, 0, 0, 0, 0, 0, 0, 0, 0, 0, 0, 0, 1, 1, 0, 0, 0, 1, 0, 1, 0, 1, 0, 0, 0, 1, 0, 0, 0, 1, 0, 0, 0, 0, 0, 0, 1, 0, 0, 1, 0, 1, 0, 0, 1, 1, 0, 0, 0, 0, 0, 0, 0, 1, 0, 0, 1, 0, 0, 1, 1, 0, 0, 0, 0, 0, 0, 0, 0, 0, 0, 0, 1, 0, 0, 0, 0, 0, 0, 0, 1, 0, 1, 0, 0, 1, 0, 0, 0, 0, 0, 0, 0, 1, 0, 0, 0, 1, 0, 0, 0, 0, 0, 0, 0, 1, 0, 0, 0, 0, 0, 0, 1, 0, 1, 0, 0, 1, 0, 0, 0, 0, 0, 0, 1, 1, 0, 1, 0, 0, 0, 0, 0, 0, 0, 1, 0, 0, 0, 0, 0, 0, 0, 0, 0, 0, 0, 1, 1, 0, 0, 0, 0, 0, 0, 0, 0, 0, 0, 0, 1, 0, 0, 0, 0, 0, 0, 0, 0, 0, 0, 0, 1, 0, 1, 0, 0, 1, 0, 1, 0, 0, 0, 0, 0, 1, 0, 0, 0, 0, 0, 0, 0, 0, 1, 0, 0, 0, 0, 0, 0, 0, 1, 0, 0, 0, 0, 0, 1, 0, 0, 0, 0, 0, 0, 0, 0, 0, 0, 0, 0, 0, 0, 1, 0, 0, 0, 1, 0, 0, 1, 0, 0, 0, 0, 0, 0, 0, 0, 0, 1, 0, 0, 0, 0, 0, 0, 0, 0, 0, 0, 0, 1, 0, 0, 0, 0, 0, 0, 1, 0, 0, 0, 0, 0, 0, 0, 0, 0, 0, 0, 0, 0, 0, 0, 0, 0, 0, 0, 1, 0, 1, 1, 0, 0, 0, 0, 1, 0, 0, 1, 0, 1, 0, 1, 1, 0, 1, 0, 0, 0, 0, 0, 0, 0, 0, 0, 0, 0, 0, 0, 0, 1, 0, 1, 1, 0, 1, 0, 0, 0, 1, 0, 0, 0, 0, 0, 0, 0, 0, 0, 1, 0, 1, 0, 0, 0, 0, 0, 0, 1, 0, 1, 0, 1, 0, 0, 0, 0, 0, 0, 0, 0, 0, 0, 0, 0, 0, 0, 0, 0, 0, 0, 0, 0, 0, 1, 0, 0, 0, 0, 1, 0, 1, 0, 0, 0, 0, 0, 0, 0, 0, 0, 0, 0, 0, 0, 1, 0, 0, 0, 0, 1, 1, 0, 0, 0, 0, 0, 0, 1, 0, 0, 1, 0, 0, 0, 0, 0, 0, 0, 1, 1, 0, 0, 1, 0, 0, 0, 1, 0, 0, 0, 0, 0, 0, 0, 0, 0, 0, 1, 0, 0, 0, 1, 0, 0, 0, 0, 0, 0, 0, 0, 0, 1, 0, 0, 0, 0, 0, 0, 0, 1, 0, 0, 0, 0, 0, 0, 0, 0, 0, 0, 0, 0, 0, 0, 0, 1, 1, 1, 1, 0, 0, 0, 0, 0, 0, 0, 0, 0, 0, 0, 0, 0, 0, 1, 1, 1, 0, 0, 1, 1, 0, 0, 1, 0, 0, 0, 1, 0, 1, 1, 0, 1, 0, 0, 0, 0, 0, 1, 0, 0, 0, 0, 0, 0, 0, 0, 0, 0, 0, 0, 0, 0, 1, 1, 0, 0, 0, 0, 0, 0, 0, 0, 0, 1, 0, 0, 0, 0, 0, 1, 0, 1, 1, 0, 0, 0, 0, 0, 1, 0, 1, 0, 0, 1, 1, 1, 0, 0, 1, 0, 0, 0, 0, 0, 0, 0, 0, 0, 0, 0, 1, 0, 0, 0, 0, 0, 0, 0, 0, 0, 0, 1, 0, 0, 0, 1, 0, 0, 1, 1, 0, 0, 0, 1, 0, 0, 0, 0, 0, 1, 0, 1, 0, 0, 0, 0, 0, 0, 0, 0, 0, 1, 0, 0, 0, 0, 1, 0, 0, 0, 0, 0, 0, 1, 0, 0, 1, 0, 0, 0, 1, 0, 0, 0, 0, 0, 1, 0, 1, 0, 0, 0, 1, 0, 0, 0, 0, 0, 1, 0, 0, 1, 1, 1, 0, 0, 0, 0, 0, 0, 0, 0, 0, 0, 0, 1, 0, 0, 0, 0, 1, 0, 0, 0, 0, 0, 0, 0, 0, 1, 0, 0, 0, 0, 1, 1, 0, 1, 1, 0, 1, 1, 1, 0, 0, 0, 0, 0, 0, 0, 0, 0, 0, 1, 0, 0, 0, 1, 1, 0, 0, 0, 0, 0, 1, 0, 0, 0, 0, 0, 0, 0, 0, 0, 1, 0, 1, 1, 1, 0, 0, 1, 0, 0, 0, 0, 0, 0, 1, 0, 0, 0, 0, 0, 0, 1, 0, 0, 0, 0, 1, 1, 1, 0, 0, 0, 0, 1, 0, 0, 0, 1, 1, 0, 0, 1, 0, 0, 1, 0, 0, 0, 0, 1, 0, 0, 0, 0, 0, 0, 0, 0, 1, 0, 0, 0, 0, 0, 0, 1, 0, 0, 1, 0, 0, 0, 0, 1, 0, 0, 0, 0, 0, 1, 0, 0, 0, 0, 0, 0, 0, 0, 0, 0, 0, 1, 0, 0, 0, 0, 0, 0, 0, 0, 0, 0, 0, 1, 0, 0, 0, 0, 1, 0, 1, 0, 0, 1, 0, 0, 0, 0, 1, 0, 1, 0, 1, 0, 0, 1, 0, 0, 0, 0, 0, 0, 0, 0, 0, 0, 1, 0, 0, 0, 0, 0, 1, 0, 0, 1, 0, 0, 0, 0, 0, 0, 0, 1, 0, 1, 0, 0, 1, 0, 0, 0, 0, 0, 0, 0, 1, 0, 0, 0, 0, 0, 0, 0, 0, 0, 0, 0, 0, 1, 1, 0, 0, 0, 0, 0, 0, 0, 0, 0, 1, 0, 0, 0, 0, 0, 0, 0, 1, 0, 0, 0, 0, 0, 0, 0, 0, 0, 0, 0, 0, 0, 1, 0, 0, 0, 0, 0, 1, 0, 1, 0, 1, 0, 0, 0, 0, 1, 1, 0, 0, 0, 0, 0, 0, 0, 1, 0, 0, 0, 1, 1, 0, 0, 0, 0, 0, 0, 1, 0, 1, 0, 0, 1, 1, 0, 0, 0, 0, 0, 0, 1, 1, 0, 0, 0, 0, 0, 0, 0, 0, 0, 0, 0, 0, 0, 0, 1, 0, 0, 0, 0, 0, 0, 0, 0, 0};
            //int[] input2 = new int[] { 0, 1, 1, 1, 1, 0, 0, 0, 1, 0, 1, 1, 1, 1, 1, 1, 1, 1, 1, 0, 0, 0, 1, 1, 1, 0, 0, 1, 1, 1, 0, 0, 0, 1, 1, 1, 0, 1, 1, 0, 0, 1, 1, 1, 0, 0, 1, 1, 1, 1, 0, 1, 1, 0, 1, 0, 0, 1, 1, 0, 0, 1, 0, 0, 1, 1, 1, 0, 1, 0, 0, 1, 1, 1, 1, 1, 1, 0, 1, 0, 0, 0, 0, 1, 1, 0, 1, 0, 1, 0, 1, 0, 0, 0, 0, 0, 1, 0, 0, 0, 1, 1, 0, 0, 1, 0, 0, 0, 1, 0, 1, 1, 0, 0, 1, 1, 1, 0, 0, 1, 1, 1, 1, 0, 1, 0, 0, 1, 0, 1, 1, 0, 0, 0, 1, 1, 1, 1, 0, 0, 0, 0, 1, 0, 0, 0, 1, 1, 0, 1, 0, 0, 1, 0, 0, 1, 1, 0, 0, 0, 1, 1, 0, 0, 0, 1, 1, 1, 0, 0, 0, 1, 1, 0, 0, 1, 0, 1, 0, 0, 1, 0, 0, 0, 0, 0, 0, 1, 1, 1, 1, 1, 1, 0, 1, 0, 0, 1, 0, 0, 1, 1, 1, 0, 1, 0, 0, 1, 0, 1, 1, 0, 1, 1, 1, 0, 0, 0, 1, 0, 1, 0, 0, 1, 0, 0, 1, 0, 1, 1, 1, 1, 1, 1, 0, 0, 1, 1, 1, 1, 1, 1, 1, 0, 1, 0, 1, 1, 1, 1, 1, 1, 0, 1, 0, 0, 1, 0, 0, 1, 0, 0, 1, 1, 1, 1, 0, 0, 0, 1, 1, 0, 1, 0, 1, 1, 1, 0, 0, 1, 1, 1, 1, 0, 0, 0, 1, 0, 0, 1, 0, 0, 1, 0, 1, 0, 1, 0, 0, 1, 0, 1, 0, 1, 0, 1, 0, 1, 0, 0, 0, 1, 0, 0, 1, 0, 1, 0, 1, 1, 1, 0, 0, 0, 1, 1, 1, 0, 1, 1, 0, 0, 0, 0, 1, 1, 0, 0, 0, 1, 0, 1, 0, 0, 0, 0, 0, 0, 0, 0, 0, 0, 1, 0, 1, 1, 1, 1, 1, 0, 1, 0, 1, 0, 1, 0, 1, 0, 0, 0, 0, 0, 1, 0, 1, 0, 0, 1, 1, 1, 0, 0, 1, 0, 0, 0, 1, 1, 1, 0, 1, 1, 1, 1, 0, 1, 1, 0, 0, 1, 1, 1, 1, 0, 1, 0, 1, 1, 1, 1, 1, 0, 1, 1, 0, 0, 0, 1, 0, 1, 1, 1, 1, 1, 1, 0, 0, 0, 1, 1, 1, 0, 0, 0, 1, 0, 0, 0, 0, 0, 0, 1, 1, 1, 0, 0, 1, 1, 1, 0, 0, 1, 1, 0, 1, 1, 1, 1, 1, 0, 0, 1, 1, 1, 0, 1, 0, 0, 0, 0, 1, 0, 1, 1, 0, 1, 0, 0, 0, 0, 0, 1, 1, 0, 1, 1, 1, 0, 1, 1, 1, 0, 1, 0, 0, 0, 1, 0, 0, 1, 1, 0, 1, 1, 0, 1, 0, 0, 1, 1, 0, 0, 0, 1, 1, 0, 1, 1, 1, 0, 1, 1, 1, 0, 0, 1, 0, 1, 0, 0, 1, 1, 1, 1, 0, 0, 1, 0, 0, 1, 1, 0, 1, 1, 1, 1, 0, 0, 0, 1, 1, 0, 1, 1, 0, 1, 1, 0, 1, 0, 0, 1, 1, 0, 1, 0, 0, 0, 0, 0, 1, 1, 0, 1, 1, 1, 0, 1, 0, 1, 0, 1, 0, 0, 1, 0, 0, 0, 1, 1, 1, 0, 1, 1, 0, 1, 1, 0, 0, 1, 1, 0, 0, 1, 0, 0, 1, 0, 1, 1, 1, 0, 1, 1, 0, 0, 0, 1, 1, 0, 1, 0, 0, 1, 1, 1, 1, 1, 1, 1, 0, 0, 1, 1, 1, 0, 1, 0, 0, 0, 0, 1, 0, 1, 1, 1, 0, 0, 1, 1, 0, 1, 0, 1, 1, 1, 1, 1, 0, 0, 1, 1, 1, 0, 1, 1, 1, 0, 0, 0, 0, 0, 1, 0, 1, 0, 0, 0, 1, 0, 0, 1, 1, 0, 1, 0, 0, 0, 1, 0, 0, 1, 0, 0, 1, 1, 0, 1, 0, 1, 0, 1, 0, 1, 0, 0, 0, 1, 1, 0, 1, 1, 1, 0, 0, 0, 0, 1, 1, 0, 0, 1, 0, 1, 1, 1, 0, 0, 0, 0, 0, 1, 0, 1, 1, 1, 1, 1, 0, 1, 0, 1, 1, 1, 1, 0, 1, 1, 1, 0, 1, 0, 0, 0, 0, 1, 0, 0, 1, 1, 1, 1, 0, 1, 0, 0, 1, 1, 1, 0, 1, 0, 0, 1, 1, 0, 0, 0, 0, 1, 1, 0, 0, 0, 1, 0, 1, 1, 1, 1, 0, 0, 1, 0, 1, 1, 0, 1, 1, 0, 1, 1, 1, 1, 1, 1, 1, 1, 0, 1, 0, 0, 0, 1, 1, 1, 0, 1, 0, 0, 0, 0, 0, 0, 1, 1, 0, 1, 1, 0, 0, 1, 1, 1, 0, 0, 0, 0, 1, 0, 0, 1, 0, 1, 1, 1, 0, 0, 1, 0, 1, 0, 1, 1, 1, 0, 0, 0, 1, 0, 0, 1, 0, 0, 1, 1, 0, 1, 1, 0, 1, 0, 1, 0, 1, 0, 0, 1, 1, 0, 0, 0, 0, 1, 0, 0, 1, 1, 1, 1, 1, 0, 1, 0, 1, 1, 0, 0, 1, 0, 0, 1, 0, 1, 1, 1, 1, 1, 1, 0, 1, 1, 1, 0, 0, 0, 1, 0, 0, 1, 0, 1, 0, 1, 0, 0, 1, 1, 1, 1, 0, 0, 1, 0, 0, 1, 1, 0, 0, 0, 1, 0, 0, 1, 1, 0, 1, 0, 0, 0, 1, 1, 1, 0, 1, 0, 1, 1, 0, 1, 0, 0, 0, 1, 1, 0, 1, 0, 1, 1, 0, 1, 1, 0, 1, 1, 0, 0, 0, 0, 0, 0, 1, 0, 0, 1, 0, 1, 0, 1, 0, 0, 1, 1, 1, 0, 0, 0, 1, 1, 0, 0, 0, 0, 1, 0, 0, 0, 0, 0, 0, 1, 0, 1, 1, 0, 0, 1, 1, 1, 0, 0, 1, 0};
            //int[] input1 = getInputVector2(1024, 25);
            //int[] input2 = ArrayUtils.flipBit(input1, 0.5);
            int[] input1 = new int[] {0, 1, 0, 1, 0, 1, 1, 0, 1, 1, 1, 1, 1, 0, 1, 1, 0, 1, 1, 0, 0, 1, 0, 1, 0, 1, 0, 1, 1, 0, 0, 1, 0, 0, 0, 1, 0, 1, 0, 0, 1, 0, 0, 0, 1, 0, 0, 1, 1, 0, 0, 1, 0, 1, 0, 1, 1, 0, 1, 0, 0, 0, 0, 1, 1, 0, 1, 0, 0, 0, 1, 0, 0, 1, 0, 0, 0, 0, 1, 1, 0, 0, 0, 0, 1, 0, 0, 1, 0, 1, 1, 1, 0, 0, 0, 0, 0, 0, 1, 0, 0, 1, 1, 1, 0, 0, 1, 1, 0, 0, 1, 1, 0, 1, 1, 0, 1, 1, 0, 0, 0, 0, 1, 0, 1, 0, 0, 0, 0, 0, 0, 1, 1, 1, 0, 0, 0, 1, 0, 1, 0, 1, 0, 1, 1, 1, 1, 1, 1, 1, 1, 0, 1, 1, 1, 1, 1, 0, 0, 0, 1, 1, 1, 1, 0, 0, 0, 1, 1, 0, 1, 1, 0, 1, 0, 1, 1, 0, 1, 1, 0, 0, 0, 0, 0, 1, 0, 1, 1, 0, 0, 1, 1, 1, 1, 1, 0, 0, 0, 1, 1, 1, 1, 1, 0, 0, 1, 1, 1, 0, 1, 1, 0, 0, 0, 0, 0, 0, 1, 0, 0, 1, 1, 0, 0, 0, 1, 0, 0, 0, 0, 0, 0, 0, 1, 0, 1, 1, 0, 0, 0, 0, 1, 0, 0, 1, 1, 1, 1, 0, 0, 1, 0, 1, 1, 0, 1, 1, 0, 1, 1, 1, 0, 0, 1, 1, 0, 0, 0, 0, 0, 0, 0, 1, 1, 1, 0, 1, 0, 1, 0, 1, 0, 1, 1, 0, 0, 0, 0, 1, 1, 1, 1, 0, 1, 1, 0, 0, 0, 0, 1, 1, 1, 0, 0, 0, 1, 0, 1, 0, 1, 1, 1, 1, 0, 1, 1, 0, 1, 0, 0, 1, 0, 1, 1, 1, 0, 1, 0, 0, 0, 0, 1, 0, 0, 1, 0, 1, 1, 0, 1, 1, 0, 1, 1, 0, 1, 0, 0, 1, 0, 0, 0, 1, 0, 0, 0, 0, 1, 1, 0, 0, 1, 1, 1, 1, 0, 0, 0, 1, 0, 0, 0, 1, 1, 0, 0, 1, 0, 0, 1, 0, 1, 1, 1, 1, 0, 1, 1, 1, 0, 0, 0, 0, 0, 0, 1, 0, 1, 0, 0, 0, 1, 1, 0, 1, 1, 1, 0, 0, 0, 0, 1, 1, 1, 0, 0, 0, 1, 1, 0, 0, 1, 0, 0, 0, 1, 0, 1, 1, 1, 1, 0, 1, 1, 0, 1, 0, 0, 0, 0, 0, 1, 0, 1, 0, 0, 1, 0, 0, 1, 1, 1, 0, 0, 1, 1, 1, 0, 1, 0, 1, 1, 0, 1, 1, 0, 0, 1, 1, 1, 1, 1, 1, 1, 0, 1, 1, 0, 0, 1, 1, 1, 0, 0, 0, 1, 1, 0, 0, 0, 1, 0, 0, 1, 1, 0, 1, 1, 0, 0, 0, 0, 1, 0, 1, 0, 1, 1, 1, 0, 0, 0, 0, 0, 1, 0, 1, 0, 0, 1, 0, 0, 0, 0, 1, 0, 1, 1, 0, 0, 0, 1, 1, 0, 1, 1, 0, 1, 1, 1, 0, 1, 0, 1, 0, 0, 1, 0, 0, 1, 0, 0, 1, 1, 1, 1, 1, 1, 1, 0, 1, 1, 1, 1, 0, 1, 0, 1, 1, 1, 1, 0, 0, 0, 1, 1, 1, 1, 0, 1, 0, 1, 1, 1, 1, 1, 0, 0, 0, 0, 1, 1, 1, 0, 1, 1, 1, 0, 1, 1, 1, 1, 0, 1, 0, 1, 0, 1, 1, 1, 0, 1, 1, 0, 0, 0, 0, 0, 0, 0, 0, 0, 1, 0, 0, 0, 0, 1, 0, 0, 1, 1, 0, 0, 1, 1, 1, 0, 0, 1, 1, 0, 1, 1, 1, 0, 1, 0, 0, 1, 1, 1, 1, 0, 0, 1, 0, 0, 0, 0, 0, 1, 0, 1, 1, 0, 1, 1, 1, 0, 1, 1, 1, 1, 1, 0, 0, 1, 0, 1, 0, 1, 0, 1, 0, 0, 0, 1, 1, 1, 1, 1, 0, 1, 0, 1, 0, 0, 1, 1, 1, 0, 0, 0, 1, 0, 1, 1, 1, 0, 1, 1, 1, 0, 0, 0, 1, 0, 0, 1, 1, 1, 1, 0, 1, 0, 1, 1, 0, 1, 0, 1, 0, 1, 0, 1, 1, 1, 0, 1, 1, 1, 1, 1, 1, 0, 0, 0, 0, 0, 0, 1, 1, 1, 1, 1, 1, 1, 1, 0, 0, 1, 1, 1, 1, 0, 0, 0, 1, 0, 0, 1, 1, 0, 0, 0, 0, 1, 0, 0, 0, 0, 1, 1, 1, 1, 1, 0, 1, 1, 0, 1, 0, 1, 1, 0, 0, 1, 0, 0, 1, 0, 0, 0, 0, 1, 0, 0, 0, 0, 0, 0, 1, 1, 0, 1, 1, 0, 1, 0, 0, 0, 0, 0, 1, 0, 1, 0, 0, 0, 1, 1, 0, 1, 1, 1, 1, 0, 0, 0, 0, 1, 0, 0, 0, 1, 1, 0, 0, 1, 0, 1, 1, 0, 0, 0, 1, 0, 1, 0, 0, 0, 0, 1, 1, 1, 0, 0, 0, 1, 0, 0, 1, 0, 0, 0, 1, 1, 1, 0, 0, 1, 0, 0, 1, 0, 1, 1, 0, 1, 1, 1, 0, 1, 0, 0, 1, 0, 0, 1, 1, 1, 0, 1, 1, 0, 0, 0, 0, 1, 0, 0, 0, 1, 1, 1, 1, 0, 1, 1, 1, 1, 1, 1, 1, 0, 1, 0, 0, 0, 0, 1, 0, 1, 0, 0, 1, 1, 1, 1, 1, 1, 1, 1, 0, 1, 0, 1, 0, 1, 0, 0, 1, 1, 1, 0, 1, 0, 1, 1, 0, 1, 1, 0, 1, 1, 1, 0, 0, 0, 0, 0, 1, 1, 1, 0, 1, 1, 1, 0, 0, 1, 0, 0, 1, 1, 1, 0, 1, 0, 0, 0, 0, 0, 1, 1, 1, 0, 0, 1, 1, 0, 0, 0, 0, 1, 0, 1, 0, 1, 1, 1, 0, 1, 0, 1, 0, 0, 1, 0, 1, 1, 0};
            int[] input2 = new int[] {1, 0, 1, 0, 1, 0, 0, 1, 0, 0, 0, 0, 0, 1, 0, 0, 1, 0, 0, 1, 1, 0, 1, 0, 1, 0, 1, 0, 0, 1, 1, 0, 1, 1, 1, 0, 1, 0, 1, 1, 0, 1, 1, 1, 0, 1, 1, 0, 0, 1, 1, 0, 1, 0, 1, 0, 0, 1, 0, 1, 1, 1, 1, 0, 0, 1, 0, 1, 1, 1, 0, 1, 1, 0, 1, 1, 1, 1, 0, 0, 1, 1, 1, 1, 0, 1, 1, 0, 1, 0, 0, 0, 1, 1, 1, 1, 1, 1, 0, 1, 1, 0, 0, 0, 1, 1, 0, 0, 1, 1, 0, 0, 1, 0, 0, 1, 0, 0, 1, 1, 1, 1, 0, 1, 0, 1, 1, 1, 1, 1, 1, 0, 0, 0, 1, 1, 1, 0, 1, 0, 1, 0, 1, 0, 0, 0, 0, 0, 0, 0, 0, 1, 0, 0, 0, 0, 0, 1, 1, 1, 0, 0, 0, 0, 1, 1, 1, 0, 0, 1, 0, 0, 1, 0, 1, 0, 0, 1, 0, 0, 1, 1, 1, 1, 1, 0, 1, 0, 0, 1, 1, 0, 0, 0, 0, 0, 1, 1, 1, 0, 0, 0, 0, 0, 1, 1, 0, 0, 0, 1, 0, 0, 1, 1, 1, 1, 1, 1, 0, 1, 1, 0, 0, 1, 1, 1, 0, 1, 1, 1, 1, 1, 1, 1, 0, 1, 0, 0, 1, 1, 1, 1, 0, 1, 1, 0, 0, 0, 0, 1, 1, 0, 1, 0, 0, 1, 0, 0, 1, 0, 0, 0, 1, 1, 0, 0, 1, 1, 1, 1, 1, 1, 1, 0, 0, 0, 1, 0, 1, 0, 1, 0, 1, 0, 0, 1, 1, 1, 1, 0, 0, 0, 0, 1, 0, 0, 1, 1, 1, 1, 0, 0, 0, 1, 1, 1, 0, 1, 0, 1, 0, 0, 0, 0, 1, 0, 0, 1, 0, 1, 1, 0, 1, 0, 0, 0, 1, 0, 1, 1, 1, 1, 0, 1, 1, 0, 1, 0, 0, 1, 0, 0, 1, 0, 0, 1, 0, 1, 1, 0, 1, 1, 1, 0, 1, 1, 1, 1, 0, 0, 1, 1, 0, 0, 0, 0, 1, 1, 1, 0, 1, 1, 1, 0, 0, 1, 1, 0, 1, 1, 0, 1, 0, 0, 0, 0, 1, 0, 0, 0, 1, 1, 1, 1, 1, 1, 0, 1, 0, 1, 1, 1, 0, 0, 1, 0, 0, 0, 1, 1, 1, 1, 0, 0, 0, 1, 1, 1, 0, 0, 1, 1, 0, 1, 1, 1, 0, 1, 0, 0, 0, 0, 1, 0, 0, 1, 0, 1, 1, 1, 1, 1, 0, 1, 0, 1, 1, 0, 1, 1, 0, 0, 0, 1, 1, 0, 0, 0, 1, 0, 1, 0, 0, 1, 0, 0, 1, 1, 0, 0, 0, 0, 0, 0, 0, 1, 0, 0, 1, 1, 0, 0, 0, 1, 1, 1, 0, 0, 1, 1, 1, 0, 1, 1, 0, 0, 1, 0, 0, 1, 1, 1, 1, 0, 1, 0, 1, 0, 0, 0, 1, 1, 1, 1, 1, 0, 1, 0, 1, 1, 0, 1, 1, 1, 1, 0, 1, 0, 0, 1, 1, 1, 0, 0, 1, 0, 0, 1, 0, 0, 0, 1, 0, 1, 0, 1, 1, 0, 1, 1, 0, 1, 1, 0, 0, 0, 0, 0, 0, 0, 1, 0, 0, 0, 0, 1, 0, 1, 0, 0, 0, 0, 1, 1, 1, 0, 0, 0, 0, 1, 0, 1, 0, 0, 0, 0, 0, 1, 1, 1, 1, 0, 0, 0, 1, 0, 0, 0, 1, 0, 0, 0, 0, 1, 0, 1, 0, 1, 0, 0, 0, 1, 0, 0, 1, 1, 1, 1, 1, 1, 1, 1, 1, 0, 1, 1, 1, 1, 0, 1, 1, 0, 0, 1, 1, 0, 0, 0, 1, 1, 0, 0, 1, 0, 0, 0, 1, 0, 1, 1, 0, 0, 0, 0, 1, 1, 0, 1, 1, 1, 1, 1, 0, 1, 0, 0, 1, 0, 0, 0, 1, 0, 0, 0, 0, 0, 1, 1, 0, 1, 0, 1, 0, 1, 0, 1, 1, 1, 0, 0, 0, 0, 0, 1, 0, 1, 0, 1, 1, 0, 0, 0, 1, 1, 1, 0, 1, 0, 0, 0, 1, 0, 0, 0, 1, 1, 1, 0, 1, 1, 0, 0, 0, 0, 1, 0, 1, 0, 0, 1, 0, 1, 0, 1, 0, 1, 0, 0, 0, 1, 0, 0, 0, 0, 0, 0, 1, 1, 1, 1, 1, 1, 0, 0, 0, 0, 0, 0, 0, 0, 1, 1, 0, 0, 0, 0, 1, 1, 1, 0, 1, 1, 0, 0, 1, 1, 1, 1, 0, 1, 1, 1, 1, 0, 0, 0, 0, 0, 1, 0, 0, 1, 0, 1, 0, 0, 1, 1, 0, 1, 1, 0, 1, 1, 1, 1, 0, 1, 1, 1, 1, 1, 1, 0, 0, 1, 0, 0, 1, 0, 1, 1, 1, 1, 1, 0, 1, 0, 1, 1, 1, 0, 0, 1, 0, 0, 0, 0, 1, 1, 1, 1, 0, 1, 1, 1, 0, 0, 1, 1, 0, 1, 0, 0, 1, 1, 1, 0, 1, 0, 1, 1, 1, 1, 0, 0, 0, 1, 1, 1, 0, 1, 1, 0, 1, 1, 1, 0, 0, 0, 1, 1, 0, 1, 1, 0, 1, 0, 0, 1, 0, 0, 0, 1, 0, 1, 1, 0, 1, 1, 0, 0, 0, 1, 0, 0, 1, 1, 1, 1, 0, 1, 1, 1, 0, 0, 0, 0, 1, 0, 0, 0, 0, 0, 0, 0, 1, 0, 1, 1, 1, 1, 0, 1, 0, 1, 1, 0, 0, 0, 0, 0, 0, 0, 0, 1, 0, 1, 0, 1, 0, 1, 1, 0, 0, 0, 1, 0, 1, 0, 0, 1, 0, 0, 1, 0, 0, 0, 1, 1, 1, 1, 1, 0, 0, 0, 1, 0, 0, 0, 1, 1, 0, 1, 1, 0, 0, 0, 1, 0, 1, 1, 1, 1, 1, 0, 0, 0, 1, 1, 0, 0, 1, 1, 1, 1, 0, 1, 0, 1, 0, 0, 0, 1, 0, 1, 0, 1, 1, 0, 1, 0, 0, 1};
            sp.compute(mem, input1, activeArray1, true);
            var str1 = Helpers.StringifyVector(ArrayUtils.IndexWhere(activeArray1, (el) => el == 1));
            Debug.WriteLine(str1);
            sp.compute(mem, input2, activeArray2, true);
            var str2 = Helpers.StringifyVector(ArrayUtils.IndexWhere(activeArray2, (el) => el == 1));
            Debug.WriteLine(str2);
            var dis1 = OverlapOnBit(activeArray1, activeArray2);
            var dis2 = MathHelpers.GetHammingDistance(activeArray1, activeArray2, true);
            Debug.WriteLine(dis1);
            Debug.WriteLine(dis2);
        }
        private static int[] getInputVector1()
        {
            int[] inputVector = new int[1024];

            for (int i = 0; i < 31; i++)
            {
                for (int j = 0; j < 32; j++)
                {
                    if (i > 2 && i < 18 && j > 2 && j < 19)
                        inputVector[i * 32 + j] = 1;
                    else
                        inputVector[i * 32 + j] = 0;
                }
            }

            return inputVector;
        }

        /// <summary>
        /// Creates data which shows how columns are connected to sensory input.
        /// <param name="size">size of input array</param>
        /// <return></return>
        /// </summary>
        private static int[] getInputVector2(int size,double nonZeroPercentage)
        {
<<<<<<< HEAD
            int targetNumberOfNonZero =  (int) ((double)nonZeroPercentage /100.0 * size);
            int num = 0;
            List<int> arr = new List<int>();
            int[] inputVector = new int[size];
            Random rand = new Random();
            for (int i = 0; i < targetNumberOfNonZero; i++)
            {
                do
                {
                    num = rand.Next(0, (size - 1));
                }
                while (arr.Contains(num));
                arr.Add(num);
                inputVector[num] = 1;
            }
            return inputVector;
        }

        private static double OverlapOnBit(int[] arr1, int[] arr2)
        {
            int sum1 = 0;
            int sum2 = 0;
            int overlapBitCounter = 0;
            for (int i = 0; i < arr1.Length; i++)
            {
                if (arr1[i] == 1)
                {
                    sum1++;
                }
                if (arr2[i] == 1)
                {
                    sum2++;
                }
                if (arr1[i] == 1 && arr2[i]== 1)
                {
                    overlapBitCounter++;
                }
            }
            int min = Math.Min(sum1, sum2);
            return (double)overlapBitCounter*100/min;
=======
            int[] inputVector = new int[1024];

            for (int i = 0; i < 31; i++)
            {
                for (int j = 0; j < 32; j++)
                {
                    if (i > 12 && i < 24 && j > 19 && j < 30)
                        inputVector[i * 32 + j] = 1;
                    else
                        inputVector[i * 32 + j] = 0;
                }
            }

            return inputVector;
>>>>>>> 2469b85e
        }

        /// <summary>
        /// Creates data which shows how columns are connected to sensory input.
        /// </summary>
        [TestMethod]
        public void CollSynapsesToInput()
        {
            var parameters = GetDefaultParams();

            parameters.setInputDimensions(new int[] { 32 });
            parameters.setColumnDimensions(new int[] { 128 });
            parameters.setNumActiveColumnsPerInhArea(0.02 * 128);

            var sp = new SpatialPooler();

            var mem = new Connections();
            parameters.apply(mem);
            sp.init(mem);

            int[] activeArray = new int[128];

            int[] inputVector = Helpers.GetRandomVector(32, parameters.Get<Random>(KEY.RANDOM));

            for (int i = 0; i < 100; i++)
            {
                sp.compute(mem, inputVector, activeArray, true);

                var activeCols = ArrayUtils.IndexWhere(activeArray, (el) => el == 1);

                var str = Helpers.StringifyVector(activeCols);

                Debug.WriteLine(str);
            }
        }

        /// <summary>
        /// Corresponds to git\nupic\examples\sp\sp_tutorial.py
        /// </summary>
        [TestMethod]
        public void SPTutorialTest()
        {
            var parameters = GetDefaultParams();

            parameters.setInputDimensions(new int[] { 1000 });
            parameters.setColumnDimensions(new int[] { 2048 });
            parameters.setNumActiveColumnsPerInhArea(0.02 * 2048);
            parameters.setGlobalInhibition(false);

            var sp = new SpatialPooler();

            var mem = new Connections();
            parameters.apply(mem);
            sp.init(mem);

            int[] activeArray = new int[2048];

            int[] inputVector = Helpers.GetRandomVector(1000, parameters.Get<Random>(KEY.RANDOM));

            sp.compute(mem, inputVector, activeArray, true);

            var activeCols = ArrayUtils.IndexWhere(activeArray, (el) => el == 1);

            var str = Helpers.StringifyVector(activeCols);

            Debug.WriteLine(str);

        }


        /// <summary>
        /// This test generates neghborhood cells for different radius and center of cell topoogy 64 single dimensional cell array.
        /// Reults are stored in CSV file, which is loaded by Python code 'neighborhood-test.py'to create a plotly diagram.
        /// </summary>
        [TestMethod]
        public void NeighborhoodTest()
        {
            var parameters = GetDefaultParams();

            int cellsDim1 = 64;
            int cellsDim2 = 64;

            parameters.setInputDimensions(new int[] { 32 });
            parameters.setColumnDimensions(new int[] { cellsDim1 });

            var sp = new SpatialPooler();

            var mem = new Connections();
            parameters.apply(mem);
            sp.init(mem);

            for (int rad = 1; rad < 10; rad++)
            {
                using (StreamWriter sw = new StreamWriter($"neighborhood-test-rad{rad}-center-from-{cellsDim1}-to-{0}.csv"))
                {
                    sw.WriteLine($"{cellsDim1}|{cellsDim2}|{rad}|First column defines center of neiborhood. All other columns define indicies of neiborhood columns");

                    for (int center = 0; center < 64; center++)
                    {
                        var nbs = mem.getColumnTopology().GetNeighborhood(center, rad);

                        StringBuilder sb = new StringBuilder();

                        sb.Append(center);
                        sb.Append('|');

                        foreach (var neighobordCellIndex in nbs)
                        {
                            sb.Append(neighobordCellIndex);
                            sb.Append('|');
                        }

                        string str = sb.ToString();

                        sw.WriteLine(str.TrimEnd('|'));
                    }
                }
            }
        }


        /// <summary>
        /// Generates result of inhibition
        /// </summary>
        [TestMethod]
        [TestCategory("LongRunning")]
        public void SPInhibitionTest()
        {
            var parameters = GetDefaultParams();

            parameters.setInputDimensions(new int[] { 32, 32 });
            parameters.setColumnDimensions(new int[] { 32, 32 });
            parameters.setNumActiveColumnsPerInhArea(0.2 * 32 * 32);
            parameters.setGlobalInhibition(false);

            var sp = new SpatialPooler();

            var mem = new Connections();
            parameters.apply(mem);
            sp.init(mem);
            int[] inputVector = ArrayUtils.ReadCsvFileTest("Testfiles\\digit8_binary_32bit.txt").ToArray();
            var inputString = Helpers.StringifyVector(inputVector);
            Debug.WriteLine("Input Array: " + inputString);
            //int[] inputVector = new int[] { 1, 0, 0, 0, 1, 1, 1, 0, 1, 1};
            int[] activeArray = new int[32 * 32];
            //int iteration = -1;
            String str = "";
            for (int i = 0; i < 100; i++)
            {

                var overlaps = sp.calculateOverlap(mem, inputVector);
                var strOverlaps = Helpers.StringifyVector(overlaps);

                var inhibitions = sp.inhibitColumns(mem, ArrayUtils.toDoubleArray(overlaps));
                var strInhibitions = Helpers.StringifyVector(inhibitions);

                sp.compute(mem, inputVector, activeArray, true);

                var activeCols = ArrayUtils.IndexWhere(activeArray, (el) => el == 1);
                var strActiveArr = Helpers.StringifyVector(activeArray);
                Debug.WriteLine("Active array: " + strActiveArr);
                var strActiveCols = Helpers.StringifyVector(activeCols);
                Debug.WriteLine("Number of Active Column: " + activeCols.Length);
                str = strActiveCols;
                Debug.WriteLine($"{i} - {strActiveCols}");
            }
            var strOutput = Helpers.StringifyVector(activeArray);
            Debug.WriteLine("Output: " + strOutput);
        }


        /// <summary>
        /// This test do spatial pooling and save hamming distance, active columns 
        /// and speed of processing in text files in Output directory.
        /// </summary>
        /// <param name="mnistImage">original Image directory used in the test</param>
        /// <param name="imageSize">list of sizes used for testing. Image would have same value for width and length</param>
        /// <param name="topologies">list of sparse space size. Sparse space has same width and length</param>
        [TestMethod]
        [TestCategory("LongRunning")]
        [DataRow("MnistTestImages\\digit7.png", new int[] { 32, 64 }, new int[] { 10, 20 })]
        //[DataRow("MnistTestImages\\digit7.png", 128, 30)]
        public void CalculateSpeedOfLearningTest(string mnistImage, int[] imageSize, int[] topologies)
        {
            int index1 = mnistImage.IndexOf("\\") + 1;
            int index2 = mnistImage.IndexOf(".");
            string sub1 = mnistImage.Substring(0, index2);
            string sub2 = mnistImage.Substring(0, index1);
            string name = mnistImage.Substring(index1, sub1.Length - sub2.Length);
            for (int imSizeIndx = 0; imSizeIndx < imageSize.Length; imSizeIndx++)
            {
                string testName = $"{name}_{imageSize[imSizeIndx]}";
                string outputSpeedFile = $"Output\\{testName}_speed.txt";
                string inputBinaryImageFile = BinarizeImage("Output\\" + mnistImage, imageSize[imSizeIndx], testName);
                for (int topologyIndx = 0; topologyIndx < topologies.Length; topologyIndx++)
                {
                    string finalName = $"{testName}_{topologies[topologyIndx]}";
                    string outputHamDistFile = $"Output\\{finalName}_hamming.txt";
                    string outputActColFile = $"Output\\{finalName}_activeCol.txt";

                    string outputImage = $"Output\\{finalName}.png";

                    int numOfActCols = 0;
                    var sw = new Stopwatch();
                    using (StreamWriter swHam = new StreamWriter(outputHamDistFile))
                    {
                        using (StreamWriter swSpeed = new StreamWriter(outputSpeedFile, true))
                        {
                            using (StreamWriter swActCol = new StreamWriter(outputActColFile))
                            {
                                numOfActCols = topologies[topologyIndx] * topologies[topologyIndx];
                                var parameters = GetDefaultParams();
                                parameters.setInputDimensions(new int[] { imageSize[imSizeIndx], imageSize[imSizeIndx] });
                                parameters.setColumnDimensions(new int[] { topologies[topologyIndx], topologies[topologyIndx] });
                                parameters.setNumActiveColumnsPerInhArea(0.02 * numOfActCols);

                                var sp = new SpatialPooler();
                                var mem = new Connections();

                                parameters.apply(mem);
                                sw.Start();

                                sp.init(mem);

                                sw.Stop();
                                swSpeed.WriteLine($"{topologies[topologyIndx]}|{(double)sw.ElapsedMilliseconds / (double)1000}");

                                int actiColLen = numOfActCols;
                                int[] activeArray = new int[actiColLen];

                                //Read input csv file into array
                                int[] inputVector = ArrayUtils.ReadCsvFileTest(inputBinaryImageFile).ToArray();
                                sw.Restart();

                                int iterations = 2;
                                int[] oldArray = new int[activeArray.Length];
                                for (int k = 0; k < iterations; k++)
                                {
                                    sp.compute(mem, inputVector, activeArray, true);

                                    var activeCols = ArrayUtils.IndexWhere(activeArray, (el) => el == 1);
                                    var distance = MathHelpers.GetHammingDistance(oldArray, activeArray);
                                    swHam.WriteLine(distance + "\n");
                                    var str = Helpers.StringifyVector(activeCols);

                                    oldArray = new int[actiColLen];
                                    activeArray.CopyTo(oldArray, 0);
                                }

                                var activeStr = Helpers.StringifyVector(activeArray);
                                swActCol.WriteLine("Active Array: " + activeStr);

                                sw.Stop();

                                int[,] twoDimenArray = ArrayUtils.Make2DArray<int>(activeArray, topologies[topologyIndx], topologies[topologyIndx]);
                                twoDimenArray = ArrayUtils.Transpose(twoDimenArray);

                                NeoCortexUtils.DrawBitmap(twoDimenArray, OutImgSize, OutImgSize, outputImage);
                            }
                        }
                    }
                }
            }
        }




        /// <summary>
        /// Binarize image to binarizedImage.
        /// </summary>
        /// <param name="mnistImage"></param>
        /// <param name="imageSize"></param>
        /// <param name="testName"></param>
        /// <returns></returns>
        private static string BinarizeImage(string mnistImage, int imageSize, string testName)
        {
            string binaryImage;

            Binarizer imageBinarizer = new Binarizer(200, 200, 200, imageSize, imageSize);
            binaryImage = $"{testName}.txt";
            if (File.Exists(binaryImage))
                File.Delete(binaryImage);

            imageBinarizer.CreateBinary(mnistImage, binaryImage);

            return binaryImage;
        }

        /// <summary>
        /// This test generate a text file of binary image from original image.The text file is 
        /// </summary>
        [TestMethod]
        [DataRow("TestFiles\\digit8.png", "digit8_binarized.txt")]
        public void BinarizeImageTest(String sourcePath, String destinationPath)
        {
            Binarizer imageBinarizer = new Binarizer(200, 200, 200, 32, 32);
            imageBinarizer.CreateBinary(sourcePath, destinationPath);
        }

        /// <summary>
        /// This test read csv file and save data in the file as List of integer value.
        /// @return List<int> list of integer value after reading file.
        /// </summary>
        [TestMethod]
        [DataRow("TestDigit\\digit1_binary_32bit.txt")]
        public List<int> ReadCsvFileTest(String sourcePath)
        {
            string fileContent = File.ReadAllText(sourcePath);
            string[] integerStrings = fileContent.Split(new char[] { '\n' }, StringSplitOptions.RemoveEmptyEntries);
            List<int> intList = new List<int>();
            for (int n = 0; n < integerStrings.Length; n++)
            {
                String s = integerStrings[n];
                char[] sub = s.ToCharArray();
                for (int j = 0; j < sub.Length - 1; j++)
                {
                    intList.Add(int.Parse(sub[j].ToString()));
                }
            }
            return intList;
        }

        #region Private Helpers

        internal static Parameters GetDefaultParams()
        {

            Random rnd = new Random(42);

            var parameters = Parameters.getAllDefaultParameters();
            parameters.Set(KEY.POTENTIAL_RADIUS, 10);
            parameters.Set(KEY.POTENTIAL_PCT, 0.75);
            parameters.Set(KEY.GLOBAL_INHIBITION, false);
            parameters.Set(KEY.LOCAL_AREA_DENSITY, -1);
            parameters.Set(KEY.NUM_ACTIVE_COLUMNS_PER_INH_AREA, 50.0);
            parameters.Set(KEY.STIMULUS_THRESHOLD, 0);
            parameters.Set(KEY.SYN_PERM_INACTIVE_DEC, 0.01);
            parameters.Set(KEY.SYN_PERM_ACTIVE_INC, 0.1);
            parameters.Set(KEY.SYN_PERM_CONNECTED, 0.1);
            parameters.Set(KEY.MIN_PCT_OVERLAP_DUTY_CYCLES, 0.001);
            parameters.Set(KEY.MIN_PCT_ACTIVE_DUTY_CYCLES, 0.001);
            //parameters.Set(KEY.WRAP_AROUND, false);
            parameters.Set(KEY.DUTY_CYCLE_PERIOD, 100);
            parameters.Set(KEY.MAX_BOOST, 10.0);
            parameters.Set(KEY.RANDOM, rnd);
            //int r = parameters.Get<int>(KEY.NUM_ACTIVE_COLUMNS_PER_INH_AREA);

            /*
            Random rnd = new Random(42);

            var parameters = Parameters.getAllDefaultParameters();
            parameters.Set(KEY.POTENTIAL_RADIUS, 16);
            parameters.Set(KEY.POTENTIAL_PCT, 0.85);
            parameters.Set(KEY.GLOBAL_INHIBITION, false);
            parameters.Set(KEY.LOCAL_AREA_DENSITY, -1.0);
            //parameters.Set(KEY.NUM_ACTIVE_COLUMNS_PER_INH_AREA, 3.0);
            parameters.Set(KEY.STIMULUS_THRESHOLD, 0.0);
            parameters.Set(KEY.SYN_PERM_INACTIVE_DEC, 0.01);
            parameters.Set(KEY.SYN_PERM_ACTIVE_INC, 0.1);
            parameters.Set(KEY.SYN_PERM_CONNECTED, 0.1);
            parameters.Set(KEY.MIN_PCT_OVERLAP_DUTY_CYCLES, 0.1);
            parameters.Set(KEY.MIN_PCT_ACTIVE_DUTY_CYCLES, 0.1);
            parameters.Set(KEY.DUTY_CYCLE_PERIOD, 10);
            parameters.Set(KEY.MAX_BOOST, 10.0);
            parameters.Set(KEY.RANDOM, rnd);
            //int r = parameters.Get<int>(KEY.NUM_ACTIVE_COLUMNS_PER_INH_AREA);
            */
            return parameters;
        }

        #endregion

    }
}<|MERGE_RESOLUTION|>--- conflicted
+++ resolved
@@ -78,7 +78,7 @@
         }
 
         [TestMethod]
-        [DataRow (new int[]{15})]
+        [DataRow(new int[] { 15 })]
         [TestCategory("LongRunning")]
         public void NoiseTest(int[] NonZeroPercentage)
         {
@@ -90,15 +90,9 @@
             const int noiseStepPercent = 2;
 
             var parameters = GetDefaultParams();
-<<<<<<< HEAD
-            parameters.Set(KEY.POTENTIAL_RADIUS, 32*32);
-            parameters.Set(KEY.POTENTIAL_PCT, 0.5);
-            parameters.Set(KEY.GLOBAL_INHIBITION, false);
-=======
             parameters.Set(KEY.POTENTIAL_RADIUS, 32 * 32);
             parameters.Set(KEY.POTENTIAL_PCT, 1.0);
             parameters.Set(KEY.GLOBAL_INHIBITION, true);
->>>>>>> 2469b85e
             parameters.Set(KEY.STIMULUS_THRESHOLD, 0.5);
             parameters.Set(KEY.INHIBITION_RADIUS, (int)0.01 * colDimSize * colDimSize);
             parameters.Set(KEY.LOCAL_AREA_DENSITY, -1);
@@ -114,7 +108,6 @@
             parameters.setInputDimensions(new int[] { 32, 32 });
             parameters.setColumnDimensions(new int[] { 64, 64 });
 
-<<<<<<< HEAD
 
             //List<int> intList = ArrayUtils.ReadCsvFileTest("TestFiles\\digit1_binary_32bit.txt");
             //intList.Clear();
@@ -131,195 +124,77 @@
                 parameters.apply(mem);
                 sp.init(mem);
 
-                //int[] inputVector = getInputVector2(1024, NonZeroPercentage[i]);
-                int[] inputVector = new int[] { 0, 0, 0, 0, 0, 0, 1, 0, 0, 0, 0, 0, 0, 0, 0, 0, 0, 1, 0, 0, 0, 1, 0, 0, 0, 1, 0, 0, 1, 0, 0, 1, 1, 0, 0, 0, 1, 0, 0, 0, 0, 0, 0, 0, 1, 0, 0, 0, 0, 0, 0, 0, 1, 0, 0, 0, 0, 1, 0, 0, 0, 0, 1, 0, 0, 0, 0, 0, 0, 0, 0, 0, 0, 1, 1, 0, 1, 0, 1, 1, 0, 0, 1, 1, 0, 1, 1, 1, 0, 0, 0, 1, 0, 0, 0, 0, 0, 0, 0, 1, 0, 1, 1, 0, 0, 1, 0, 1, 1, 1, 1, 0, 1, 0, 0, 0, 0, 1, 1, 0, 0, 0, 0, 0, 1, 0, 0, 1, 0, 0, 1, 0, 0, 0, 0, 0, 0, 0, 1, 0, 0, 0, 0, 0, 1, 1, 1, 1, 0, 0, 1, 0, 1, 1, 1, 0, 0, 0, 1, 0, 0, 0, 0, 1, 0, 0, 1, 0, 0, 0, 0, 0, 0, 0, 1, 0, 0, 0, 0, 0, 0, 0, 0, 0, 0, 1, 0, 0, 1, 1, 1, 0, 0, 0, 1, 0, 0, 0, 0, 1, 0, 0, 0, 1, 0, 1, 0, 0, 1, 0, 0, 1, 0, 1, 1, 1, 0, 1, 0, 0, 1, 0, 0, 0, 1, 0, 0, 0, 0, 0, 1, 0, 0, 0, 0, 0, 0, 0, 0, 0, 0, 0, 0, 0, 1, 1, 0, 1, 0, 0, 0, 0, 1, 0, 0, 0, 0, 1, 0, 1, 0, 0, 1, 0, 1, 0, 0, 0, 0, 1, 0, 0, 1, 1, 1, 0, 1, 0, 1, 0, 0, 1, 0, 1, 0, 0, 1, 0, 0, 0, 0, 0, 0, 1, 0, 0, 0, 1, 1, 1, 0, 0, 0, 0, 0, 1, 0, 1, 1, 0, 1, 1, 0, 1, 1, 0, 1, 0, 0, 0, 1, 0, 1, 0, 0, 1, 0, 0, 0, 0, 1, 0, 0, 0, 1, 1, 0, 0, 0, 0, 1, 1, 0, 0, 0, 0, 1, 0, 0, 1, 0, 1, 1, 0, 1, 0, 0, 1, 0, 0, 0, 0, 0, 0, 1, 0, 0, 1, 0, 0, 1, 0, 0, 0, 1, 1, 1, 1, 0, 1, 0, 0, 1, 0, 0, 0, 0, 0, 1, 0, 1, 0, 0, 0, 0, 0, 0, 1, 0, 0, 0, 0, 0, 1, 0, 0, 0, 1, 0, 0, 0, 0, 0, 0, 1, 0, 0, 0, 0, 1, 1, 1, 1, 0, 0, 1, 1, 1, 1, 0, 1, 0, 0, 1, 1, 0, 1, 0, 0, 0, 1, 0, 0, 0, 1, 0, 0, 0, 0, 0, 0, 0, 0, 0, 0, 0, 0, 0, 0, 0, 1, 0, 0, 1, 0, 0, 0, 0, 0, 0, 1, 1, 0, 0, 0, 1, 0, 0, 0, 0, 0, 0, 0, 0, 0, 0, 0, 1, 0, 0, 1, 1, 0, 1, 0, 0, 0, 0, 0, 0, 0, 1, 0, 1, 1, 0, 1, 0, 0, 0, 0, 0, 0, 0, 0, 0, 0, 1, 1, 0, 0, 0, 1, 1, 0, 0, 0, 0, 0, 0, 0, 0, 0, 0, 1, 1, 0, 0, 1, 0, 1, 1, 0, 0, 0, 0, 1, 0, 0, 1, 0, 0, 0, 0, 0, 0, 1, 0, 0, 0, 0, 0, 0, 0, 1, 0, 1, 0, 0, 0, 0, 0, 0, 0, 0, 0, 1, 0, 1, 0, 1, 1, 1, 0, 1, 0, 0, 0, 0, 0, 1, 0, 0, 0, 0, 1, 0, 1, 0, 0, 0, 0, 0, 1, 0, 1, 0, 1, 0, 0, 1, 1, 0, 1, 1, 0, 1, 1, 0, 1, 0, 0, 0, 0, 1, 0, 0, 0, 1, 0, 0, 0, 0, 0, 1, 0, 0, 0, 0, 0, 1, 0, 0, 0, 1, 0, 1, 0, 0, 1, 1, 0, 0, 0, 1, 1, 0, 1, 0, 1, 0, 0, 1, 1, 0, 0, 1, 0, 0, 1, 0, 1, 0, 0, 0, 0, 0, 0, 0, 0, 0, 0, 0, 0, 0, 0, 1, 0, 0, 0, 0, 1, 1, 1, 0, 1, 1, 0, 0, 1, 0, 0, 0, 0, 1, 1, 0, 0, 0, 1, 0, 0, 1, 1, 0, 0, 0, 0, 0, 1, 0, 1, 0, 0, 0, 1, 0, 0, 1, 1, 0, 0, 0, 0, 1, 0, 0, 1, 0, 1, 1, 0, 0, 1, 1, 0, 0, 0, 1, 1, 1, 0, 0, 0, 0, 0, 1, 1, 0, 0, 0, 0, 1, 0, 0, 0, 0, 0, 1, 0, 0, 0, 0, 0, 1, 0, 0, 0, 1, 0, 0, 1, 0, 1, 0, 0, 1, 0, 1, 0, 0, 0, 0, 0, 1, 1, 0, 1, 0, 1, 0, 1, 1, 0, 0, 1, 0, 0, 0, 1, 0, 1, 1, 1, 0, 0, 0, 0, 0, 1, 0, 0, 0, 1, 0, 0, 0, 0, 0, 1, 1, 0, 0, 0, 0, 0, 0, 0, 0, 0, 0, 1, 0, 0, 0, 0, 1, 0, 0, 0, 0, 0, 1, 0, 0, 0, 0, 1, 0, 0, 0, 1, 0, 1, 0, 0, 0, 1, 0, 0, 1, 1, 1, 0, 1, 0, 0, 0, 1, 0, 0, 0, 0, 0, 0, 0, 0, 0, 0, 0, 1, 0, 0, 0, 0, 0, 0, 1, 0, 1, 0, 0, 0, 0, 0, 1, 0, 0, 0, 0, 0, 0, 0, 0, 1, 1, 0, 0, 0, 0, 1, 1, 1, 1, 0, 0, 0, 0, 1, 0, 0, 0, 1, 0, 1, 0, 0, 0, 0, 0, 0, 0, 0, 0, 0, 0, 0, 0, 1, 1, 0, 0, 0, 0, 0, 0, 0, 0, 0, 0, 0, 1, 1, 1, 0, 1, 1, 0, 1, 0, 0, 0, 0, 0, 1, 0, 1, 0, 1, 1, 1, 0, 0, 1, 0, 1, 1, 1, 0, 0, 1, 0, 0, 0, 0, 0, 0, 0, 1, 0, 0, 1, 0, 1, 0, 1, 0, 0, 1, 1, 0, 1, 1, 0, 1, 0, 0, 0, 1, 0, 0, 1, 0, 0};
-                int[] activeArray = new int[64 * 64];
-                int[] activeArrayWithZeroNoise = new int[64 * 64];
-                using (StreamWriter inputHam = new StreamWriter($"Output\\{inputHamFile}_{NonZeroPercentage[i]}.txt", true))
-                {
-                    using (StreamWriter outputHam = new StreamWriter($"Output\\{outputHamFile}_{NonZeroPercentage[i]}.txt", true))
+                List<int[]> inputVectors = new List<int[]>();
+
+                //inputVectors.Add(getInputVector1());
+                inputVectors.Add(getInputVector2(1024,30));
+
+                int vectorIndex = 0;
+
+                foreach (var inputVector in inputVectors)
+                {
+                    Debug.WriteLine("");
+                    Debug.WriteLine($"----- VECTOR {vectorIndex} ----------");
+
+                    int[] activeArray = new int[64 * 64];
+                    int[] activeArrayWithZeroNoise = new int[64 * 64];
+
+                    for (int j = 0; j < 25; j += noiseStepPercent)
                     {
-                        for (int j = 0; j < 2; j += noiseStepPercent)
+                        Debug.WriteLine($"--- Vector {0} - Noise Iteration {j} ----------");
+
+                        int[] noisedInput;
+
+                        if (j > 0)
                         {
-                            Debug.WriteLine("-------------");
-
-                            int[] noisedInput = new int[1024];
-
-                            if (j > 0)
-                            {
-                                noisedInput = ArrayUtils.flipBit(inputVector, (double)((double)j / 100.00));
-                            }
-                            else
-                            {
-                                noisedInput = new List<int>(inputVector).ToArray();
-                            }
-                            //var d = MathHelpers.GetHammingDistance(inputVector, noisedInput, true);
-                            var d = OverlapOnBit(inputVector, noisedInput);
-                            var d1 = MathHelpers.GetHammingDistance(inputVector, noisedInput, false);
-                            //inputHam.WriteLine($"{d}-{d1}");
-                            //Debug.WriteLine($"Input with noise {j} - HamDist: {d}");
-                            //Debug.WriteLine($"Original: {Helpers.StringifyVector(inputVector)}");
-                            //Debug.WriteLine($"Noised:   {Helpers.StringifyVector(noisedInput)}");
-                            for (int l = 0; l < 1; l++)
-                            {
-                                sp.compute(mem, noisedInput, activeArray, true);
-                                //Debug.WriteLine($"{l}-{Helpers.StringifyVector(ArrayUtils.IndexWhere(activeArray, (el) => el == 1))}");
-                            }
-                            Debug.WriteLine($"{Helpers.StringifyVector(ArrayUtils.IndexWhere(activeArray, (el) => el == 1))}");
-                            if (j == 0)
-                            {
-                                Array.Copy(activeArray, activeArrayWithZeroNoise, activeArrayWithZeroNoise.Length);
-                            }
-
-                            var activeCols = ArrayUtils.IndexWhere(activeArray, (el) => el == 1);
-               
-                            var str = Helpers.StringifyVector(activeCols);
-
-                            //var d2 = MathHelpers.GetHammingDistance(activeArrayWithZeroNoise, activeArray, true);
-                            //var d2 = OverlapOnBit(activeArrayWithZeroNoise, activeArray);
-                            //var d3 = MathHelpers.GetHammingDistance(activeArrayWithZeroNoise, activeArray, true);
-                            //outputHam.WriteLine($"{d2}-{d3}");
-                            //Debug.WriteLine($"Output with noise {j} - Ham Dist: {d2}");
-                            //Debug.WriteLine($"Original: {Helpers.StringifyVector(ArrayUtils.IndexWhere(activeArrayWithZeroNoise, (el) => el == 1))}");
-                            //Debug.WriteLine($"Noised:   {Helpers.StringifyVector(ArrayUtils.IndexWhere(activeArray, (el) => el == 1))}");
-                            //List<int[,]> arrays = new List<int[,]>();
-
-                            //int[,] twoDimenArray = ArrayUtils.Make2DArray<int>(activeArray, 64, 64);
-                            //twoDimenArray = ArrayUtils.Transpose(twoDimenArray);
-
-                            //arrays.Add(ArrayUtils.Transpose(ArrayUtils.Make2DArray<int>(noisedInput, 32, 32)));
-                            //arrays.Add(ArrayUtils.Transpose(ArrayUtils.Make2DArray<int>(activeArray, 64, 64)));
-
-                            //NeoCortexUtils.DrawBitmaps(arrays, $"Noise_{j*10}.png", Color.Yellow, Color.Gray, OutImgSize, OutImgSize);
+                            noisedInput = ArrayUtils.flipBit(inputVector, (double)((double)j / 100.00));
                         }
+                        else
+                        {
+                            noisedInput = new List<int>(inputVector).ToArray();
+                        }
+                        //var d = MathHelpers.GetHammingDistance(inputVector, noisedInput, true);
+                        var d = OverlapOnBit(inputVector, noisedInput);
+                        var d1 = MathHelpers.GetHammingDistance(inputVector, noisedInput, false);
+                        //inputHam.WriteLine($"{d}-{d1}");
+                        //Debug.WriteLine($"Input with noise {j} - HamDist: {d}");
+                        //Debug.WriteLine($"Original: {Helpers.StringifyVector(inputVector)}");
+                        //Debug.WriteLine($"Noised:   {Helpers.StringifyVector(noisedInput)}");
+                        for (int l = 0; l < 1; l++)
+                        {
+                            sp.compute(mem, noisedInput, activeArray, true);
+                            //Debug.WriteLine($"{l}-{Helpers.StringifyVector(ArrayUtils.IndexWhere(activeArray, (el) => el == 1))}");
+                        }
+                        Debug.WriteLine($"{Helpers.StringifyVector(ArrayUtils.IndexWhere(activeArray, (el) => el == 1))}");
+                        if (j == 0)
+                        {
+                            Array.Copy(activeArray, activeArrayWithZeroNoise, activeArrayWithZeroNoise.Length);
+                        }
+
+                        var activeCols = ArrayUtils.IndexWhere(activeArray, (el) => el == 1);
+
+                        var d2 = MathHelpers.GetHammingDistance(activeArrayWithZeroNoise, activeArray, true);
+                        Debug.WriteLine($"Output with noise {j} - Ham Dist: {d2}");
+                        Debug.WriteLine($"Original: {Helpers.StringifyVector(ArrayUtils.IndexWhere(activeArrayWithZeroNoise, (el) => el == 1))}");
+                        Debug.WriteLine($"Noised:   {Helpers.StringifyVector(ArrayUtils.IndexWhere(activeArray, (el) => el == 1))}");
+
+                        List<int[,]> arrays = new List<int[,]>();
+
+                        int[,] twoDimenArray = ArrayUtils.Make2DArray<int>(activeArray, 64, 64);
+                        twoDimenArray = ArrayUtils.Transpose(twoDimenArray);
+
+                        arrays.Add(ArrayUtils.Transpose(ArrayUtils.Make2DArray<int>(noisedInput, 32, 32)));
+                        arrays.Add(ArrayUtils.Transpose(ArrayUtils.Make2DArray<int>(activeArray, 64, 64)));
+
+                        //   NeoCortexUtils.DrawHeatmaps(bostArrays, $"{outputImage}_boost.png", 1024, 1024, 150, 50, 5);
+                        NeoCortexUtils.DrawBitmaps(arrays, $"Vector_{vectorIndex}_Noise_{j * 10}.png", Color.Yellow, Color.Gray, OutImgSize, OutImgSize);
                     }
-                }
-            }   
-        }
-
-        [TestMethod]
-        public void Testing()
-        {
-            var parameters = GetDefaultParams();
-            parameters.Set(KEY.POTENTIAL_RADIUS, 32 * 32);
-            parameters.Set(KEY.POTENTIAL_PCT, 0.5);
-            parameters.Set(KEY.GLOBAL_INHIBITION, false);
-            parameters.Set(KEY.STIMULUS_THRESHOLD, 0.5);
-            parameters.Set(KEY.INHIBITION_RADIUS, (int)0.25 * 64 * 64);
-            parameters.Set(KEY.LOCAL_AREA_DENSITY, -1);
-            parameters.Set(KEY.NUM_ACTIVE_COLUMNS_PER_INH_AREA, 0.02 * 64 * 64);
-            parameters.Set(KEY.DUTY_CYCLE_PERIOD, 1000);
-            parameters.Set(KEY.MAX_BOOST, 0.0);
-            parameters.Set(KEY.SYN_PERM_INACTIVE_DEC, 0.008);
-            parameters.Set(KEY.SYN_PERM_ACTIVE_INC, 0.01);
-            parameters.Set(KEY.MIN_PCT_OVERLAP_DUTY_CYCLES, 0.001);
-
-            parameters.Set(KEY.SEED, 42);
-
-            parameters.setInputDimensions(new int[] { 32, 32 });
-            parameters.setColumnDimensions(new int[] { 64, 64 });
-=======
-            var sp = new SpatialPooler();
-            var mem = new Connections();
-
-            var rnd = new Random();
-
-            parameters.apply(mem);
-            sp.init(mem);
-
-            List<int[]> inputVectors = new List<int[]>();
-
-            inputVectors.Add(getInputVector1());
-            inputVectors.Add(getInputVector2());
-
-            int vectorIndex = 0;
-
-            foreach (var inputVector in inputVectors)
-            {
-                Debug.WriteLine("");
-                Debug.WriteLine($"----- VECTOR {vectorIndex} ----------");
-
-                int[] activeArray = new int[64 * 64];
-                int[] activeArrayWithZeroNoise = new int[64 * 64];
-
-                for (int j = 0; j < 25; j += noiseStepPercent)
-                {
-                    Debug.WriteLine($"--- Vector {0} - Noise Iteration {j} ----------");
-
-                    int[] noisedInput;
-
-                    if (j > 0)
-                    {
-                        noisedInput = ArrayUtils.flipBit(inputVector, (double)((double)j / 100.00));
-                    }
-                    else
-                        noisedInput = inputVector;
-
-                    var d = MathHelpers.GetHammingDistance(inputVector, noisedInput, true);
-                    Debug.WriteLine($"Input with noise {j} - HamDist: {d}");
-                    Debug.WriteLine($"Original: {Helpers.StringifyVector(inputVector)}");
-                    Debug.WriteLine($"Noised:   {Helpers.StringifyVector(noisedInput)}");
-
-                    for (int i = 0; i < 10; i++)
-                    {
-                        sp.compute(mem, noisedInput, activeArray, true);
-                        if (j > 0)
-                            Debug.WriteLine($"{ MathHelpers.GetHammingDistance(activeArrayWithZeroNoise, activeArray, true)} -> {Helpers.StringifyVector(ArrayUtils.IndexWhere(activeArray, (el) => el == 1))}");
-                    }
-
-                    if (j == 0)
-                    {
-                        Array.Copy(activeArray, activeArrayWithZeroNoise, activeArrayWithZeroNoise.Length);
-                    }
-
-                    var activeCols = ArrayUtils.IndexWhere(activeArray, (el) => el == 1);
-
-                    var d2 = MathHelpers.GetHammingDistance(activeArrayWithZeroNoise, activeArray, true);
-                    Debug.WriteLine($"Output with noise {j} - Ham Dist: {d2}");
-                    Debug.WriteLine($"Original: {Helpers.StringifyVector(ArrayUtils.IndexWhere(activeArrayWithZeroNoise, (el) => el == 1))}");
-                    Debug.WriteLine($"Noised:   {Helpers.StringifyVector(ArrayUtils.IndexWhere(activeArray, (el) => el == 1))}");
-
-                    List<int[,]> arrays = new List<int[,]>();
-
-                    int[,] twoDimenArray = ArrayUtils.Make2DArray<int>(activeArray, 64, 64);
-                    twoDimenArray = ArrayUtils.Transpose(twoDimenArray);
-
-                    arrays.Add(ArrayUtils.Transpose(ArrayUtils.Make2DArray<int>(noisedInput, 32, 32)));
-                    arrays.Add(ArrayUtils.Transpose(ArrayUtils.Make2DArray<int>(activeArray, 64, 64)));
-
-                    //   NeoCortexUtils.DrawHeatmaps(bostArrays, $"{outputImage}_boost.png", 1024, 1024, 150, 50, 5);
-                    NeoCortexUtils.DrawBitmaps(arrays, $"Vector_{vectorIndex}_Noise_{j * 10}.png", Color.Yellow, Color.Gray, OutImgSize, OutImgSize);
-                }
-
-                vectorIndex++;
-            }
-        }
->>>>>>> 2469b85e
-
-            var sp = new SpatialPooler();
-            var mem = new Connections();
-
-            parameters.apply(mem);
-            sp.init(mem);
-            int[] activeArray1 = new int[64 * 64];
-            int[] activeArray2 = new int[64 * 64];
-            //int[] input1 = new int[] { 0, 1, 0, 0, 0, 0, 1, 0, 0, 1, 1, 0, 0, 0, 0, 0, 0, 0, 0, 0, 0, 0, 1, 1, 0, 0, 0, 1, 0, 1, 0, 1, 0, 0, 0, 1, 0, 0, 0, 1, 0, 0, 0, 0, 0, 0, 1, 0, 0, 1, 0, 1, 0, 0, 1, 1, 0, 0, 0, 0, 0, 0, 0, 1, 0, 0, 1, 0, 0, 1, 1, 0, 0, 0, 0, 0, 0, 0, 0, 0, 0, 0, 1, 0, 0, 0, 0, 0, 0, 0, 1, 0, 1, 0, 0, 1, 0, 0, 0, 0, 0, 0, 0, 1, 0, 0, 0, 1, 0, 0, 0, 0, 0, 0, 0, 1, 0, 0, 0, 0, 0, 0, 1, 0, 1, 0, 0, 1, 0, 0, 0, 0, 0, 0, 1, 1, 0, 1, 0, 0, 0, 0, 0, 0, 0, 1, 0, 0, 0, 0, 0, 0, 0, 0, 0, 0, 0, 1, 1, 0, 0, 0, 0, 0, 0, 0, 0, 0, 0, 0, 1, 0, 0, 0, 0, 0, 0, 0, 0, 0, 0, 0, 1, 0, 1, 0, 0, 1, 0, 1, 0, 0, 0, 0, 0, 1, 0, 0, 0, 0, 0, 0, 0, 0, 1, 0, 0, 0, 0, 0, 0, 0, 1, 0, 0, 0, 0, 0, 1, 0, 0, 0, 0, 0, 0, 0, 0, 0, 0, 0, 0, 0, 0, 1, 0, 0, 0, 1, 0, 0, 1, 0, 0, 0, 0, 0, 0, 0, 0, 0, 1, 0, 0, 0, 0, 0, 0, 0, 0, 0, 0, 0, 1, 0, 0, 0, 0, 0, 0, 1, 0, 0, 0, 0, 0, 0, 0, 0, 0, 0, 0, 0, 0, 0, 0, 0, 0, 0, 0, 1, 0, 1, 1, 0, 0, 0, 0, 1, 0, 0, 1, 0, 1, 0, 1, 1, 0, 1, 0, 0, 0, 0, 0, 0, 0, 0, 0, 0, 0, 0, 0, 0, 1, 0, 1, 1, 0, 1, 0, 0, 0, 1, 0, 0, 0, 0, 0, 0, 0, 0, 0, 1, 0, 1, 0, 0, 0, 0, 0, 0, 1, 0, 1, 0, 1, 0, 0, 0, 0, 0, 0, 0, 0, 0, 0, 0, 0, 0, 0, 0, 0, 0, 0, 0, 0, 0, 1, 0, 0, 0, 0, 1, 0, 1, 0, 0, 0, 0, 0, 0, 0, 0, 0, 0, 0, 0, 0, 1, 0, 0, 0, 0, 1, 1, 0, 0, 0, 0, 0, 0, 1, 0, 0, 1, 0, 0, 0, 0, 0, 0, 0, 1, 1, 0, 0, 1, 0, 0, 0, 1, 0, 0, 0, 0, 0, 0, 0, 0, 0, 0, 1, 0, 0, 0, 1, 0, 0, 0, 0, 0, 0, 0, 0, 0, 1, 0, 0, 0, 0, 0, 0, 0, 1, 0, 0, 0, 0, 0, 0, 0, 0, 0, 0, 0, 0, 0, 0, 0, 1, 1, 1, 1, 0, 0, 0, 0, 0, 0, 0, 0, 0, 0, 0, 0, 0, 0, 1, 1, 1, 0, 0, 1, 1, 0, 0, 1, 0, 0, 0, 1, 0, 1, 1, 0, 1, 0, 0, 0, 0, 0, 1, 0, 0, 0, 0, 0, 0, 0, 0, 0, 0, 0, 0, 0, 0, 1, 1, 0, 0, 0, 0, 0, 0, 0, 0, 0, 1, 0, 0, 0, 0, 0, 1, 0, 1, 1, 0, 0, 0, 0, 0, 1, 0, 1, 0, 0, 1, 1, 1, 0, 0, 1, 0, 0, 0, 0, 0, 0, 0, 0, 0, 0, 0, 1, 0, 0, 0, 0, 0, 0, 0, 0, 0, 0, 1, 0, 0, 0, 1, 0, 0, 1, 1, 0, 0, 0, 1, 0, 0, 0, 0, 0, 1, 0, 1, 0, 0, 0, 0, 0, 0, 0, 0, 0, 1, 0, 0, 0, 0, 1, 0, 0, 0, 0, 0, 0, 1, 0, 0, 1, 0, 0, 0, 1, 0, 0, 0, 0, 0, 1, 0, 1, 0, 0, 0, 1, 0, 0, 0, 0, 0, 1, 0, 0, 1, 1, 1, 0, 0, 0, 0, 0, 0, 0, 0, 0, 0, 0, 1, 0, 0, 0, 0, 1, 0, 0, 0, 0, 0, 0, 0, 0, 1, 0, 0, 0, 0, 1, 1, 0, 1, 1, 0, 1, 1, 1, 0, 0, 0, 0, 0, 0, 0, 0, 0, 0, 1, 0, 0, 0, 1, 1, 0, 0, 0, 0, 0, 1, 0, 0, 0, 0, 0, 0, 0, 0, 0, 1, 0, 1, 1, 1, 0, 0, 1, 0, 0, 0, 0, 0, 0, 1, 0, 0, 0, 0, 0, 0, 1, 0, 0, 0, 0, 1, 1, 1, 0, 0, 0, 0, 1, 0, 0, 0, 1, 1, 0, 0, 1, 0, 0, 1, 0, 0, 0, 0, 1, 0, 0, 0, 0, 0, 0, 0, 0, 1, 0, 0, 0, 0, 0, 0, 1, 0, 0, 1, 0, 0, 0, 0, 1, 0, 0, 0, 0, 0, 1, 0, 0, 0, 0, 0, 0, 0, 0, 0, 0, 0, 1, 0, 0, 0, 0, 0, 0, 0, 0, 0, 0, 0, 1, 0, 0, 0, 0, 1, 0, 1, 0, 0, 1, 0, 0, 0, 0, 1, 0, 1, 0, 1, 0, 0, 1, 0, 0, 0, 0, 0, 0, 0, 0, 0, 0, 1, 0, 0, 0, 0, 0, 1, 0, 0, 1, 0, 0, 0, 0, 0, 0, 0, 1, 0, 1, 0, 0, 1, 0, 0, 0, 0, 0, 0, 0, 1, 0, 0, 0, 0, 0, 0, 0, 0, 0, 0, 0, 0, 1, 1, 0, 0, 0, 0, 0, 0, 0, 0, 0, 1, 0, 0, 0, 0, 0, 0, 0, 1, 0, 0, 0, 0, 0, 0, 0, 0, 0, 0, 0, 0, 0, 1, 0, 0, 0, 0, 0, 1, 0, 1, 0, 1, 0, 0, 0, 0, 1, 1, 0, 0, 0, 0, 0, 0, 0, 1, 0, 0, 0, 1, 1, 0, 0, 0, 0, 0, 0, 1, 0, 1, 0, 0, 1, 1, 0, 0, 0, 0, 0, 0, 1, 1, 0, 0, 0, 0, 0, 0, 0, 0, 0, 0, 0, 0, 0, 0, 1, 0, 0, 0, 0, 0, 0, 0, 0, 0};
-            //int[] input2 = new int[] { 0, 1, 1, 1, 1, 0, 0, 0, 1, 0, 1, 1, 1, 1, 1, 1, 1, 1, 1, 0, 0, 0, 1, 1, 1, 0, 0, 1, 1, 1, 0, 0, 0, 1, 1, 1, 0, 1, 1, 0, 0, 1, 1, 1, 0, 0, 1, 1, 1, 1, 0, 1, 1, 0, 1, 0, 0, 1, 1, 0, 0, 1, 0, 0, 1, 1, 1, 0, 1, 0, 0, 1, 1, 1, 1, 1, 1, 0, 1, 0, 0, 0, 0, 1, 1, 0, 1, 0, 1, 0, 1, 0, 0, 0, 0, 0, 1, 0, 0, 0, 1, 1, 0, 0, 1, 0, 0, 0, 1, 0, 1, 1, 0, 0, 1, 1, 1, 0, 0, 1, 1, 1, 1, 0, 1, 0, 0, 1, 0, 1, 1, 0, 0, 0, 1, 1, 1, 1, 0, 0, 0, 0, 1, 0, 0, 0, 1, 1, 0, 1, 0, 0, 1, 0, 0, 1, 1, 0, 0, 0, 1, 1, 0, 0, 0, 1, 1, 1, 0, 0, 0, 1, 1, 0, 0, 1, 0, 1, 0, 0, 1, 0, 0, 0, 0, 0, 0, 1, 1, 1, 1, 1, 1, 0, 1, 0, 0, 1, 0, 0, 1, 1, 1, 0, 1, 0, 0, 1, 0, 1, 1, 0, 1, 1, 1, 0, 0, 0, 1, 0, 1, 0, 0, 1, 0, 0, 1, 0, 1, 1, 1, 1, 1, 1, 0, 0, 1, 1, 1, 1, 1, 1, 1, 0, 1, 0, 1, 1, 1, 1, 1, 1, 0, 1, 0, 0, 1, 0, 0, 1, 0, 0, 1, 1, 1, 1, 0, 0, 0, 1, 1, 0, 1, 0, 1, 1, 1, 0, 0, 1, 1, 1, 1, 0, 0, 0, 1, 0, 0, 1, 0, 0, 1, 0, 1, 0, 1, 0, 0, 1, 0, 1, 0, 1, 0, 1, 0, 1, 0, 0, 0, 1, 0, 0, 1, 0, 1, 0, 1, 1, 1, 0, 0, 0, 1, 1, 1, 0, 1, 1, 0, 0, 0, 0, 1, 1, 0, 0, 0, 1, 0, 1, 0, 0, 0, 0, 0, 0, 0, 0, 0, 0, 1, 0, 1, 1, 1, 1, 1, 0, 1, 0, 1, 0, 1, 0, 1, 0, 0, 0, 0, 0, 1, 0, 1, 0, 0, 1, 1, 1, 0, 0, 1, 0, 0, 0, 1, 1, 1, 0, 1, 1, 1, 1, 0, 1, 1, 0, 0, 1, 1, 1, 1, 0, 1, 0, 1, 1, 1, 1, 1, 0, 1, 1, 0, 0, 0, 1, 0, 1, 1, 1, 1, 1, 1, 0, 0, 0, 1, 1, 1, 0, 0, 0, 1, 0, 0, 0, 0, 0, 0, 1, 1, 1, 0, 0, 1, 1, 1, 0, 0, 1, 1, 0, 1, 1, 1, 1, 1, 0, 0, 1, 1, 1, 0, 1, 0, 0, 0, 0, 1, 0, 1, 1, 0, 1, 0, 0, 0, 0, 0, 1, 1, 0, 1, 1, 1, 0, 1, 1, 1, 0, 1, 0, 0, 0, 1, 0, 0, 1, 1, 0, 1, 1, 0, 1, 0, 0, 1, 1, 0, 0, 0, 1, 1, 0, 1, 1, 1, 0, 1, 1, 1, 0, 0, 1, 0, 1, 0, 0, 1, 1, 1, 1, 0, 0, 1, 0, 0, 1, 1, 0, 1, 1, 1, 1, 0, 0, 0, 1, 1, 0, 1, 1, 0, 1, 1, 0, 1, 0, 0, 1, 1, 0, 1, 0, 0, 0, 0, 0, 1, 1, 0, 1, 1, 1, 0, 1, 0, 1, 0, 1, 0, 0, 1, 0, 0, 0, 1, 1, 1, 0, 1, 1, 0, 1, 1, 0, 0, 1, 1, 0, 0, 1, 0, 0, 1, 0, 1, 1, 1, 0, 1, 1, 0, 0, 0, 1, 1, 0, 1, 0, 0, 1, 1, 1, 1, 1, 1, 1, 0, 0, 1, 1, 1, 0, 1, 0, 0, 0, 0, 1, 0, 1, 1, 1, 0, 0, 1, 1, 0, 1, 0, 1, 1, 1, 1, 1, 0, 0, 1, 1, 1, 0, 1, 1, 1, 0, 0, 0, 0, 0, 1, 0, 1, 0, 0, 0, 1, 0, 0, 1, 1, 0, 1, 0, 0, 0, 1, 0, 0, 1, 0, 0, 1, 1, 0, 1, 0, 1, 0, 1, 0, 1, 0, 0, 0, 1, 1, 0, 1, 1, 1, 0, 0, 0, 0, 1, 1, 0, 0, 1, 0, 1, 1, 1, 0, 0, 0, 0, 0, 1, 0, 1, 1, 1, 1, 1, 0, 1, 0, 1, 1, 1, 1, 0, 1, 1, 1, 0, 1, 0, 0, 0, 0, 1, 0, 0, 1, 1, 1, 1, 0, 1, 0, 0, 1, 1, 1, 0, 1, 0, 0, 1, 1, 0, 0, 0, 0, 1, 1, 0, 0, 0, 1, 0, 1, 1, 1, 1, 0, 0, 1, 0, 1, 1, 0, 1, 1, 0, 1, 1, 1, 1, 1, 1, 1, 1, 0, 1, 0, 0, 0, 1, 1, 1, 0, 1, 0, 0, 0, 0, 0, 0, 1, 1, 0, 1, 1, 0, 0, 1, 1, 1, 0, 0, 0, 0, 1, 0, 0, 1, 0, 1, 1, 1, 0, 0, 1, 0, 1, 0, 1, 1, 1, 0, 0, 0, 1, 0, 0, 1, 0, 0, 1, 1, 0, 1, 1, 0, 1, 0, 1, 0, 1, 0, 0, 1, 1, 0, 0, 0, 0, 1, 0, 0, 1, 1, 1, 1, 1, 0, 1, 0, 1, 1, 0, 0, 1, 0, 0, 1, 0, 1, 1, 1, 1, 1, 1, 0, 1, 1, 1, 0, 0, 0, 1, 0, 0, 1, 0, 1, 0, 1, 0, 0, 1, 1, 1, 1, 0, 0, 1, 0, 0, 1, 1, 0, 0, 0, 1, 0, 0, 1, 1, 0, 1, 0, 0, 0, 1, 1, 1, 0, 1, 0, 1, 1, 0, 1, 0, 0, 0, 1, 1, 0, 1, 0, 1, 1, 0, 1, 1, 0, 1, 1, 0, 0, 0, 0, 0, 0, 1, 0, 0, 1, 0, 1, 0, 1, 0, 0, 1, 1, 1, 0, 0, 0, 1, 1, 0, 0, 0, 0, 1, 0, 0, 0, 0, 0, 0, 1, 0, 1, 1, 0, 0, 1, 1, 1, 0, 0, 1, 0};
-            //int[] input1 = getInputVector2(1024, 25);
-            //int[] input2 = ArrayUtils.flipBit(input1, 0.5);
-            int[] input1 = new int[] {0, 1, 0, 1, 0, 1, 1, 0, 1, 1, 1, 1, 1, 0, 1, 1, 0, 1, 1, 0, 0, 1, 0, 1, 0, 1, 0, 1, 1, 0, 0, 1, 0, 0, 0, 1, 0, 1, 0, 0, 1, 0, 0, 0, 1, 0, 0, 1, 1, 0, 0, 1, 0, 1, 0, 1, 1, 0, 1, 0, 0, 0, 0, 1, 1, 0, 1, 0, 0, 0, 1, 0, 0, 1, 0, 0, 0, 0, 1, 1, 0, 0, 0, 0, 1, 0, 0, 1, 0, 1, 1, 1, 0, 0, 0, 0, 0, 0, 1, 0, 0, 1, 1, 1, 0, 0, 1, 1, 0, 0, 1, 1, 0, 1, 1, 0, 1, 1, 0, 0, 0, 0, 1, 0, 1, 0, 0, 0, 0, 0, 0, 1, 1, 1, 0, 0, 0, 1, 0, 1, 0, 1, 0, 1, 1, 1, 1, 1, 1, 1, 1, 0, 1, 1, 1, 1, 1, 0, 0, 0, 1, 1, 1, 1, 0, 0, 0, 1, 1, 0, 1, 1, 0, 1, 0, 1, 1, 0, 1, 1, 0, 0, 0, 0, 0, 1, 0, 1, 1, 0, 0, 1, 1, 1, 1, 1, 0, 0, 0, 1, 1, 1, 1, 1, 0, 0, 1, 1, 1, 0, 1, 1, 0, 0, 0, 0, 0, 0, 1, 0, 0, 1, 1, 0, 0, 0, 1, 0, 0, 0, 0, 0, 0, 0, 1, 0, 1, 1, 0, 0, 0, 0, 1, 0, 0, 1, 1, 1, 1, 0, 0, 1, 0, 1, 1, 0, 1, 1, 0, 1, 1, 1, 0, 0, 1, 1, 0, 0, 0, 0, 0, 0, 0, 1, 1, 1, 0, 1, 0, 1, 0, 1, 0, 1, 1, 0, 0, 0, 0, 1, 1, 1, 1, 0, 1, 1, 0, 0, 0, 0, 1, 1, 1, 0, 0, 0, 1, 0, 1, 0, 1, 1, 1, 1, 0, 1, 1, 0, 1, 0, 0, 1, 0, 1, 1, 1, 0, 1, 0, 0, 0, 0, 1, 0, 0, 1, 0, 1, 1, 0, 1, 1, 0, 1, 1, 0, 1, 0, 0, 1, 0, 0, 0, 1, 0, 0, 0, 0, 1, 1, 0, 0, 1, 1, 1, 1, 0, 0, 0, 1, 0, 0, 0, 1, 1, 0, 0, 1, 0, 0, 1, 0, 1, 1, 1, 1, 0, 1, 1, 1, 0, 0, 0, 0, 0, 0, 1, 0, 1, 0, 0, 0, 1, 1, 0, 1, 1, 1, 0, 0, 0, 0, 1, 1, 1, 0, 0, 0, 1, 1, 0, 0, 1, 0, 0, 0, 1, 0, 1, 1, 1, 1, 0, 1, 1, 0, 1, 0, 0, 0, 0, 0, 1, 0, 1, 0, 0, 1, 0, 0, 1, 1, 1, 0, 0, 1, 1, 1, 0, 1, 0, 1, 1, 0, 1, 1, 0, 0, 1, 1, 1, 1, 1, 1, 1, 0, 1, 1, 0, 0, 1, 1, 1, 0, 0, 0, 1, 1, 0, 0, 0, 1, 0, 0, 1, 1, 0, 1, 1, 0, 0, 0, 0, 1, 0, 1, 0, 1, 1, 1, 0, 0, 0, 0, 0, 1, 0, 1, 0, 0, 1, 0, 0, 0, 0, 1, 0, 1, 1, 0, 0, 0, 1, 1, 0, 1, 1, 0, 1, 1, 1, 0, 1, 0, 1, 0, 0, 1, 0, 0, 1, 0, 0, 1, 1, 1, 1, 1, 1, 1, 0, 1, 1, 1, 1, 0, 1, 0, 1, 1, 1, 1, 0, 0, 0, 1, 1, 1, 1, 0, 1, 0, 1, 1, 1, 1, 1, 0, 0, 0, 0, 1, 1, 1, 0, 1, 1, 1, 0, 1, 1, 1, 1, 0, 1, 0, 1, 0, 1, 1, 1, 0, 1, 1, 0, 0, 0, 0, 0, 0, 0, 0, 0, 1, 0, 0, 0, 0, 1, 0, 0, 1, 1, 0, 0, 1, 1, 1, 0, 0, 1, 1, 0, 1, 1, 1, 0, 1, 0, 0, 1, 1, 1, 1, 0, 0, 1, 0, 0, 0, 0, 0, 1, 0, 1, 1, 0, 1, 1, 1, 0, 1, 1, 1, 1, 1, 0, 0, 1, 0, 1, 0, 1, 0, 1, 0, 0, 0, 1, 1, 1, 1, 1, 0, 1, 0, 1, 0, 0, 1, 1, 1, 0, 0, 0, 1, 0, 1, 1, 1, 0, 1, 1, 1, 0, 0, 0, 1, 0, 0, 1, 1, 1, 1, 0, 1, 0, 1, 1, 0, 1, 0, 1, 0, 1, 0, 1, 1, 1, 0, 1, 1, 1, 1, 1, 1, 0, 0, 0, 0, 0, 0, 1, 1, 1, 1, 1, 1, 1, 1, 0, 0, 1, 1, 1, 1, 0, 0, 0, 1, 0, 0, 1, 1, 0, 0, 0, 0, 1, 0, 0, 0, 0, 1, 1, 1, 1, 1, 0, 1, 1, 0, 1, 0, 1, 1, 0, 0, 1, 0, 0, 1, 0, 0, 0, 0, 1, 0, 0, 0, 0, 0, 0, 1, 1, 0, 1, 1, 0, 1, 0, 0, 0, 0, 0, 1, 0, 1, 0, 0, 0, 1, 1, 0, 1, 1, 1, 1, 0, 0, 0, 0, 1, 0, 0, 0, 1, 1, 0, 0, 1, 0, 1, 1, 0, 0, 0, 1, 0, 1, 0, 0, 0, 0, 1, 1, 1, 0, 0, 0, 1, 0, 0, 1, 0, 0, 0, 1, 1, 1, 0, 0, 1, 0, 0, 1, 0, 1, 1, 0, 1, 1, 1, 0, 1, 0, 0, 1, 0, 0, 1, 1, 1, 0, 1, 1, 0, 0, 0, 0, 1, 0, 0, 0, 1, 1, 1, 1, 0, 1, 1, 1, 1, 1, 1, 1, 0, 1, 0, 0, 0, 0, 1, 0, 1, 0, 0, 1, 1, 1, 1, 1, 1, 1, 1, 0, 1, 0, 1, 0, 1, 0, 0, 1, 1, 1, 0, 1, 0, 1, 1, 0, 1, 1, 0, 1, 1, 1, 0, 0, 0, 0, 0, 1, 1, 1, 0, 1, 1, 1, 0, 0, 1, 0, 0, 1, 1, 1, 0, 1, 0, 0, 0, 0, 0, 1, 1, 1, 0, 0, 1, 1, 0, 0, 0, 0, 1, 0, 1, 0, 1, 1, 1, 0, 1, 0, 1, 0, 0, 1, 0, 1, 1, 0};
-            int[] input2 = new int[] {1, 0, 1, 0, 1, 0, 0, 1, 0, 0, 0, 0, 0, 1, 0, 0, 1, 0, 0, 1, 1, 0, 1, 0, 1, 0, 1, 0, 0, 1, 1, 0, 1, 1, 1, 0, 1, 0, 1, 1, 0, 1, 1, 1, 0, 1, 1, 0, 0, 1, 1, 0, 1, 0, 1, 0, 0, 1, 0, 1, 1, 1, 1, 0, 0, 1, 0, 1, 1, 1, 0, 1, 1, 0, 1, 1, 1, 1, 0, 0, 1, 1, 1, 1, 0, 1, 1, 0, 1, 0, 0, 0, 1, 1, 1, 1, 1, 1, 0, 1, 1, 0, 0, 0, 1, 1, 0, 0, 1, 1, 0, 0, 1, 0, 0, 1, 0, 0, 1, 1, 1, 1, 0, 1, 0, 1, 1, 1, 1, 1, 1, 0, 0, 0, 1, 1, 1, 0, 1, 0, 1, 0, 1, 0, 0, 0, 0, 0, 0, 0, 0, 1, 0, 0, 0, 0, 0, 1, 1, 1, 0, 0, 0, 0, 1, 1, 1, 0, 0, 1, 0, 0, 1, 0, 1, 0, 0, 1, 0, 0, 1, 1, 1, 1, 1, 0, 1, 0, 0, 1, 1, 0, 0, 0, 0, 0, 1, 1, 1, 0, 0, 0, 0, 0, 1, 1, 0, 0, 0, 1, 0, 0, 1, 1, 1, 1, 1, 1, 0, 1, 1, 0, 0, 1, 1, 1, 0, 1, 1, 1, 1, 1, 1, 1, 0, 1, 0, 0, 1, 1, 1, 1, 0, 1, 1, 0, 0, 0, 0, 1, 1, 0, 1, 0, 0, 1, 0, 0, 1, 0, 0, 0, 1, 1, 0, 0, 1, 1, 1, 1, 1, 1, 1, 0, 0, 0, 1, 0, 1, 0, 1, 0, 1, 0, 0, 1, 1, 1, 1, 0, 0, 0, 0, 1, 0, 0, 1, 1, 1, 1, 0, 0, 0, 1, 1, 1, 0, 1, 0, 1, 0, 0, 0, 0, 1, 0, 0, 1, 0, 1, 1, 0, 1, 0, 0, 0, 1, 0, 1, 1, 1, 1, 0, 1, 1, 0, 1, 0, 0, 1, 0, 0, 1, 0, 0, 1, 0, 1, 1, 0, 1, 1, 1, 0, 1, 1, 1, 1, 0, 0, 1, 1, 0, 0, 0, 0, 1, 1, 1, 0, 1, 1, 1, 0, 0, 1, 1, 0, 1, 1, 0, 1, 0, 0, 0, 0, 1, 0, 0, 0, 1, 1, 1, 1, 1, 1, 0, 1, 0, 1, 1, 1, 0, 0, 1, 0, 0, 0, 1, 1, 1, 1, 0, 0, 0, 1, 1, 1, 0, 0, 1, 1, 0, 1, 1, 1, 0, 1, 0, 0, 0, 0, 1, 0, 0, 1, 0, 1, 1, 1, 1, 1, 0, 1, 0, 1, 1, 0, 1, 1, 0, 0, 0, 1, 1, 0, 0, 0, 1, 0, 1, 0, 0, 1, 0, 0, 1, 1, 0, 0, 0, 0, 0, 0, 0, 1, 0, 0, 1, 1, 0, 0, 0, 1, 1, 1, 0, 0, 1, 1, 1, 0, 1, 1, 0, 0, 1, 0, 0, 1, 1, 1, 1, 0, 1, 0, 1, 0, 0, 0, 1, 1, 1, 1, 1, 0, 1, 0, 1, 1, 0, 1, 1, 1, 1, 0, 1, 0, 0, 1, 1, 1, 0, 0, 1, 0, 0, 1, 0, 0, 0, 1, 0, 1, 0, 1, 1, 0, 1, 1, 0, 1, 1, 0, 0, 0, 0, 0, 0, 0, 1, 0, 0, 0, 0, 1, 0, 1, 0, 0, 0, 0, 1, 1, 1, 0, 0, 0, 0, 1, 0, 1, 0, 0, 0, 0, 0, 1, 1, 1, 1, 0, 0, 0, 1, 0, 0, 0, 1, 0, 0, 0, 0, 1, 0, 1, 0, 1, 0, 0, 0, 1, 0, 0, 1, 1, 1, 1, 1, 1, 1, 1, 1, 0, 1, 1, 1, 1, 0, 1, 1, 0, 0, 1, 1, 0, 0, 0, 1, 1, 0, 0, 1, 0, 0, 0, 1, 0, 1, 1, 0, 0, 0, 0, 1, 1, 0, 1, 1, 1, 1, 1, 0, 1, 0, 0, 1, 0, 0, 0, 1, 0, 0, 0, 0, 0, 1, 1, 0, 1, 0, 1, 0, 1, 0, 1, 1, 1, 0, 0, 0, 0, 0, 1, 0, 1, 0, 1, 1, 0, 0, 0, 1, 1, 1, 0, 1, 0, 0, 0, 1, 0, 0, 0, 1, 1, 1, 0, 1, 1, 0, 0, 0, 0, 1, 0, 1, 0, 0, 1, 0, 1, 0, 1, 0, 1, 0, 0, 0, 1, 0, 0, 0, 0, 0, 0, 1, 1, 1, 1, 1, 1, 0, 0, 0, 0, 0, 0, 0, 0, 1, 1, 0, 0, 0, 0, 1, 1, 1, 0, 1, 1, 0, 0, 1, 1, 1, 1, 0, 1, 1, 1, 1, 0, 0, 0, 0, 0, 1, 0, 0, 1, 0, 1, 0, 0, 1, 1, 0, 1, 1, 0, 1, 1, 1, 1, 0, 1, 1, 1, 1, 1, 1, 0, 0, 1, 0, 0, 1, 0, 1, 1, 1, 1, 1, 0, 1, 0, 1, 1, 1, 0, 0, 1, 0, 0, 0, 0, 1, 1, 1, 1, 0, 1, 1, 1, 0, 0, 1, 1, 0, 1, 0, 0, 1, 1, 1, 0, 1, 0, 1, 1, 1, 1, 0, 0, 0, 1, 1, 1, 0, 1, 1, 0, 1, 1, 1, 0, 0, 0, 1, 1, 0, 1, 1, 0, 1, 0, 0, 1, 0, 0, 0, 1, 0, 1, 1, 0, 1, 1, 0, 0, 0, 1, 0, 0, 1, 1, 1, 1, 0, 1, 1, 1, 0, 0, 0, 0, 1, 0, 0, 0, 0, 0, 0, 0, 1, 0, 1, 1, 1, 1, 0, 1, 0, 1, 1, 0, 0, 0, 0, 0, 0, 0, 0, 1, 0, 1, 0, 1, 0, 1, 1, 0, 0, 0, 1, 0, 1, 0, 0, 1, 0, 0, 1, 0, 0, 0, 1, 1, 1, 1, 1, 0, 0, 0, 1, 0, 0, 0, 1, 1, 0, 1, 1, 0, 0, 0, 1, 0, 1, 1, 1, 1, 1, 0, 0, 0, 1, 1, 0, 0, 1, 1, 1, 1, 0, 1, 0, 1, 0, 0, 0, 1, 0, 1, 0, 1, 1, 0, 1, 0, 0, 1};
-            sp.compute(mem, input1, activeArray1, true);
-            var str1 = Helpers.StringifyVector(ArrayUtils.IndexWhere(activeArray1, (el) => el == 1));
-            Debug.WriteLine(str1);
-            sp.compute(mem, input2, activeArray2, true);
-            var str2 = Helpers.StringifyVector(ArrayUtils.IndexWhere(activeArray2, (el) => el == 1));
-            Debug.WriteLine(str2);
-            var dis1 = OverlapOnBit(activeArray1, activeArray2);
-            var dis2 = MathHelpers.GetHammingDistance(activeArray1, activeArray2, true);
-            Debug.WriteLine(dis1);
-            Debug.WriteLine(dis2);
-        }
+
+                    vectorIndex++;
+                }
+            }
+        }
+
         private static int[] getInputVector1()
         {
             int[] inputVector = new int[1024];
@@ -345,7 +220,6 @@
         /// </summary>
         private static int[] getInputVector2(int size,double nonZeroPercentage)
         {
-<<<<<<< HEAD
             int targetNumberOfNonZero =  (int) ((double)nonZeroPercentage /100.0 * size);
             int num = 0;
             List<int> arr = new List<int>();
@@ -386,22 +260,6 @@
             }
             int min = Math.Min(sum1, sum2);
             return (double)overlapBitCounter*100/min;
-=======
-            int[] inputVector = new int[1024];
-
-            for (int i = 0; i < 31; i++)
-            {
-                for (int j = 0; j < 32; j++)
-                {
-                    if (i > 12 && i < 24 && j > 19 && j < 30)
-                        inputVector[i * 32 + j] = 1;
-                    else
-                        inputVector[i * 32 + j] = 0;
-                }
-            }
-
-            return inputVector;
->>>>>>> 2469b85e
         }
 
         /// <summary>
