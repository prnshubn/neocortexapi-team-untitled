﻿// Copyright (c) Damir Dobric. All rights reserved.
// Licensed under the Apache License, Version 2.0. See LICENSE in the project root for license information.
using NeoCortexApi.Types;
using NeoCortexApi.Utility;
using System;
using System.Collections.Concurrent;
using System.Collections.Generic;
using System.Collections.ObjectModel;
using System.Diagnostics;
using System.IO;
using System.Linq;
using System.Text;
using System.Threading;

namespace NeoCortexApi.Entities
{
    /// <summary>
    /// Contains the definition of the interconnected structural state of the SpatialPooler and
    /// TemporalMemory as well as the state of Cells, Columns, Segments, Synapses etc..
    /// </summary>
    public class Connections
    {

        public static readonly double EPSILON = 0.00001;

        //Internal state
        private double version = 1.0;

        /// <summary>
        /// The number of compute calls on the SP instance.
        /// </summary>
        public int SpIterationNum { get; set; } = 0;

        /// <summary>
        /// The number of compute calls of the SP instance with enabled learning.
        /// </summary>
        public int SpIterationLearnNum { get; set; } = 0;

        private long m_TMIteration = 0;

        private double[] m_BoostedmOverlaps;

        private int[] m_Overlaps;

        /// <summary>
        /// Initialize a tiny random tie breaker. This is used to determine winning
        /// columns where the overlaps are identical.
        /// </summary>
        private double[] m_TieBreaker;

        /// <summary>
        /// The cells currently active as a result of the TM compute.
        /// </summary>
        public ISet<Cell> ActiveCells { get => m_ActiveCells; set => m_ActiveCells = value; }

        /// <summary>
        /// The winner cells in the current TM compute cycle. Cctive cells are winner cells in the trained TM.
        /// If the TM is not trained, segment has no active cells and all cells will be activated (bursting).
        /// One of all active column cells will be selected as the winner cell.
        /// </summary>
        public ISet<Cell> WinnerCells { get => winnerCells; set => winnerCells = value; }

        /// <summary>
        /// All cells. Initialized during initialization of the TemporalMemory.
        /// </summary>
        public Cell[] Cells { get; set; }

        private double[] m_BoostFactors;

        private ISet<Cell> m_ActiveCells = new LinkedHashSet<Cell>();
        private ISet<Cell> winnerCells = new LinkedHashSet<Cell>();
        private ISet<Cell> m_PredictiveCells = new LinkedHashSet<Cell>();
        private List<DistalDendrite> m_ActiveSegments = new List<DistalDendrite>();
        private List<DistalDendrite> m_MatchingSegments = new List<DistalDendrite>();


        private HtmConfig m_HtmConfig;

        /// <summary>
        /// Gets/Sets the configuration.
        /// </summary>
        public HtmConfig HtmConfig
        {
            get
            {
                return m_HtmConfig;
            }
            private set
            {
                m_HtmConfig = value;
            }
        }



        ///////////////////////   Synapses and segments /////////////////////////


        /// <summary>
        /// Global tracker of the next available segment index
        /// </summary>
        protected int m_NextFlatIdx;

        /// <summary>
        /// Global counter incremented for each DD segment creation
        /// </summary>
        protected int m_NextSegmentOrdinal;

        /// <summary>
        /// Global counter incremented for each DD synapse creation
        /// </summary>
        protected int m_NextSynapseOrdinal;

        /// <summary>
        /// Total number of synapses
        /// </summary>
        protected long m_NumSynapses;

        /// <summary>
        /// Used for destroying of indexes.
        /// </summary>
        protected List<int> m_FreeFlatIdxs = new List<int>();

       
        protected ConcurrentDictionary<int, DistalDendrite> m_SegmentForFlatIdx = new ConcurrentDictionary<int, DistalDendrite>();

        
        /// <summary>
        /// The segment creation number.
        /// </summary>
        public int NextSegmentOrdinal
        {
            get
            {
                lock ("segmentindex")
                {
                    return m_NextSegmentOrdinal;
                }
            }
        }

        #region Constructors and Initialization

        /// <summary>
        /// Constructs a new <see cref="Connections"/> object. This object
        /// is usually configured via the <see cref="Parameters.apply(object)"/>
        /// method. <b>(subjected to changes)</b>
        /// </summary>
        public Connections()
        {

            // TODO: Remove this when old way of parameter initialization is completely removed.
            this.m_HtmConfig = new HtmConfig(new int[100], new int[] { 2048 });
        }

        /// <summary>
        /// Creates an initialized instance.
        /// </summary>
        /// <param name="prms"></param>
        public Connections(HtmConfig prms)
        {
            this.HtmConfig = prms;
        }

        #endregion

        #region General Methods

        /// <summary>
        /// Returns the <see cref="Cell"/> specified by the index passed in.
        /// </summary>
        /// <param name="index">index of the specified cell to return.</param>
        /// <returns></returns>
        public Cell GetCell(int index)
        {
            return Cells[index];
        }

        /// <summary>
        /// Returns an array containing the <see cref="Cell"/>s specified by the passed in indexes.
        /// </summary>
        /// <param name="cellIndexes">indexes of the Cells to return</param>
        /// <returns></returns>
        public Cell[] GetCells(int[] cellIndexes)
        {
            Cell[] retVal = new Cell[cellIndexes.Length];
            for (int i = 0; i < cellIndexes.Length; i++)
            {
                retVal[i] = Cells[cellIndexes[i]];
            }
            return retVal;
        }

        /// <summary>
        /// Returns a <see cref="LinkedHashSet{T}"/> containing the <see cref="Cell"/>s specified by the passed in indexes.
        /// </summary>
        /// <param name="cellIndexes">indexes of the Cells to return</param>
        /// <returns></returns>
        public List<Cell> GetCellSet(int[] cellIndexes)
        {
            List<Cell> retVal = new List<Cell>();
            for (int i = 0; i < cellIndexes.Length; i++)
            {
                retVal.Add(Cells[cellIndexes[i]]);
            }
            return retVal;
        }

     
        /// <summary>
        /// Sets the <see cref="AbstractSparseMatrix{T}"/> which represents the proximal dendrite permanence values.
        /// </summary>
        /// <param name="matrix">the <see cref="AbstractSparseMatrix{T}"/></param>
        public void SetProximalPermanences(AbstractSparseMatrix<double[]> matrix)
        {
            foreach (int idx in matrix.GetSparseIndices())
            {
                this.HtmConfig.Memory.GetObject(idx).SetPermanences(this.HtmConfig, matrix.GetObject(idx));
            }
        }

      
        public int[] GetTrueCounts()
        {
            int[] counts = new int[this.HtmConfig.NumColumns];
            for (int i = 0; i < this.HtmConfig.NumColumns; i++)
            {
                counts[i] = GetColumn(i).ConnectedInputCounterMatrix.GetTrueCounts()[0];
            }

            return counts;
        }

      
        /// <summary>
        /// Sets the indexed count of synapses connected at the columns in each index.
        /// </summary>
        /// <param name="counts"></param>
        public void SetConnectedCounts(int[] counts)
        {
            for (int i = 0; i < counts.Length; i++)
            {
                GetColumn(i).ConnectedInputCounterMatrix.SetTrueCount(0, counts[i]);
                //connectedCounts.setTrueCount(i, counts[i]);
            }
        }

        /// <summary>
        /// Sets the connected count <see cref="AbstractSparseBinaryMatrix"/>, which defines how synapses are connected to input.
        /// Used for testing only.
        /// </summary>
        /// <param name="matrix"></param>
        public void SetConnectedMatrix(AbstractSparseBinaryMatrix matrix)
        {
            for (int col = 0; col < this.HtmConfig.NumColumns; col++)
            {
                var colMatrix = this.GetColumn(col).ConnectedInputCounterMatrix = new SparseBinaryMatrix(new int[] { 1, this.HtmConfig.NumInputs });

                int[] row = (int[])matrix.GetSlice(col);

                for (int j = 0; j < row.Length; j++)
                {
                    colMatrix.set(row[j], 0, j);
                }
            }
        }


        /// <summary>
        /// Array holding the random noise added to proximal dendrite overlaps.
        /// </summary>
        public double[] TieBreaker { get => m_TieBreaker; set => m_TieBreaker = value; }


        public double[] BoostedOverlaps { get => m_BoostedmOverlaps; set => this.m_BoostedmOverlaps = value; }


        /// <summary>
        /// Set/Get ovrlaps for each column.
        /// </summary>
        public int[] Overlaps { get => m_Overlaps; set => this.m_Overlaps = value; }



        /// <summary>
        /// Applies the dense array values which aren't -1 to the array containing the active duty cycles of the column corresponding to the index specified.
        /// The length of the specified array must be as long as the configured number of columns of this <see cref="Connections"/>' column configuration.
        /// </summary>
        /// <param name="denseActiveDutyCycles">a dense array containing values to set.</param>
        public void UpdateActiveDutyCycles(double[] denseActiveDutyCycles)
        {
            for (int i = 0; i < denseActiveDutyCycles.Length; i++)
            {
                if (denseActiveDutyCycles[i] != -1)
                {
                    this.HtmConfig.ActiveDutyCycles[i] = denseActiveDutyCycles[i];
                }
            }
        }


        /// <summary>
        /// Gets/Setrs boost factors.
        /// </summary>
        public double[] BoostFactors { get => m_BoostFactors; set => this.m_BoostFactors = value; }

      
        ////////////////////////////////////////
        //       TemporalMemory Methods       //
        ////////////////////////////////////////

        #region TemporalMemory Methods

        /// <summary>
        /// Computes the number of active and potential synapses of the each segment for a given input.
        /// </summary>
        /// <param name="activeCellsInCurrentCycle"></param>
        /// <param name="connectedPermanence"></param>
        /// <returns></returns>
        public SegmentActivity ComputeActivity(ICollection<Cell> activeCellsInCurrentCycle, double connectedPermanence)
        {
            Dictionary<int, int> numOfActiveSynapses = new Dictionary<int, int>();
            Dictionary<int, int> numOfPotentialSynapses = new Dictionary<int, int>();

            double threshold = connectedPermanence - EPSILON;

            //
            // Step through all currently active cells.
            // Find synapses that points to this cell. (receptor synapses)
            foreach (Cell activeCell in activeCellsInCurrentCycle)
            {
                //
                // This cell is the active in the current cycle. 
                // We step through all receptor synapses and check the permanence value of related synapses.
                // Receptor synapses are synapses whose source cell (pre-synaptic cell) is the given cell.
                // Also, Receptor synapses connect with cell's axons to distal dendrite segments of other cells. This connection defines
                // Some kind of probability that by synapse connected cell will be active in the next cycle.
                // The permanence value of this connection defines that probability.
                // The segment owner cell in other column pointed by synapses sourced by this 'cell' is depolirized (in predicting state).
                foreach (Synapse synapse in activeCell.ReceptorSynapses)
                {
                    // Now, we get the segment of the synapse of the pre-synaptic cell.
                    int segFlatIndx = synapse.SegmentIndex;
                    if (numOfPotentialSynapses.ContainsKey(segFlatIndx) == false)
                        numOfPotentialSynapses.Add(segFlatIndx, 0);

                    numOfPotentialSynapses[segFlatIndx] = numOfPotentialSynapses[segFlatIndx] + 1;

                    if (synapse.Permanence > threshold)
                    {
                        if (numOfActiveSynapses.ContainsKey(segFlatIndx) == false)
                            numOfActiveSynapses.Add(segFlatIndx, 0);

                        numOfActiveSynapses[segFlatIndx] = numOfActiveSynapses[segFlatIndx] + 1;
                    }
                }
            }

            return new SegmentActivity() { ActiveSynapses = numOfActiveSynapses, PotentialSynapses = numOfPotentialSynapses };
        }


        /// <summary>
        /// Record the fact that a segment had some activity. This information is used during segment cleanup.
        /// </summary>
        /// <param name="segment">the segment for which to record activity</param>
        public void RecordSegmentActivity(DistalDendrite segment)
        {
            segment.LastUsedIteration = m_TMIteration;
        }

        /// <summary>
        /// Mark the passage of time. This information is used during segment
        /// cleanup.
        /// </summary>
        public void StartNewIteration()
        {
            ++m_TMIteration;
        }

        #endregion

        /////////////////////////////////////////////////////////////////
        //     Segment (Specifically, Distal Dendrite) Operations      //
        /////////////////////////////////////////////////////////////////

        #region Segment (Specifically, Distal Dendrite) methods
        /// <summary>
        /// Adds a new <see cref="DistalDendrite"/> segment on the specified <see cref="Cell"/>, or reuses an existing one.
        /// </summary>
        /// <param name="segmentParentCell">the Cell to which a segment is added.</param>
        /// <returns>the newly created segment or a reused segment.</returns>
        public DistalDendrite CreateDistalSegment(Cell segmentParentCell)
        {
            //
            // If there are more segments than maximal allowed number of segments per cell,
            // least used segments will be destroyed.
            while (NumSegments(segmentParentCell) >= this.HtmConfig.MaxSegmentsPerCell)
            {
                DestroyDistalDendrite(LeastRecentlyUsedSegment(segmentParentCell));
            }

            int flatIdx;

            lock ("segmentindex")
            {
                int len;
                if ((len = m_FreeFlatIdxs.Count()) > 0)
                {
                    flatIdx = m_FreeFlatIdxs[len - 1];
                    m_FreeFlatIdxs.RemoveRange(len - 1, 1);
                    //if (!m_FreeFlatIdxs.TryRemove(len - 1, out flatIdx))
                    //    throw new Exception("Object cannot be removed!");
                }
                else
                {
                    flatIdx = m_NextFlatIdx;
                    //m_SegmentForFlatIdx.TryAdd(flatIdx, null);
                    m_SegmentForFlatIdx[flatIdx] = null;
                    //m_SegmentForFlatIdx.Add(null);
                    ++m_NextFlatIdx;
                }

                int ordinal = m_NextSegmentOrdinal;
                ++m_NextSegmentOrdinal;

                DistalDendrite segment = new DistalDendrite(segmentParentCell, flatIdx, m_TMIteration, ordinal, this.HtmConfig.SynPermConnected, this.HtmConfig.NumInputs);
                segmentParentCell.DistalDendrites.Add(segment);
                //GetSegments(segmentParentCell, true).Add(segment);
                m_SegmentForFlatIdx[flatIdx] = segment;

                return segment;

            }
        }

        /// <summary>
        /// Destroys a segment <see cref="DistalDendrite"/>
        /// </summary>
        /// <param name="segment">the segment to destroy</param>
        public void DestroyDistalDendrite(DistalDendrite segment)
        {
            lock ("segmentindex")
            {
                // Remove the synapses from all data structures outside this Segment.
                //DD List<Synapse> synapses = GetSynapses(segment);
                List<Synapse> synapses = segment.Synapses;
                int len = synapses.Count;

                lock ("synapses")
                {
                    //getSynapses(segment).stream().forEach(s->removeSynapseFromPresynapticMap(s));
                    //DD foreach (var s in GetSynapses(segment))
                    foreach (var s in segment.Synapses)
                    {
                        RemoveSynapseFromPresynapticMap(s);
                    }

                    m_NumSynapses -= len;
                }

                // Remove the segment from the cell's list.
                //DD
                //GetSegments(segment.ParentCell).Remove(segment);
                segment.ParentCell.DistalDendrites.Remove(segment);

                // Remove the segment from the map
                //DD m_DistalSynapses.Remove(segment);

                // Free the flatIdx and remove the final reference so the Segment can be
                // garbage-collected.
                m_FreeFlatIdxs.Add(segment.SegmentIndex);
                //m_FreeFlatIdxs[segment.SegmentIndex] = segment.SegmentIndex;
                m_SegmentForFlatIdx[segment.SegmentIndex] = null;
            }
        }

        /// <summary>
        /// Used internally to return the least recently activated segment on the specified cell
        /// </summary>
        /// <param name="cell">cell to search for segments on.</param>
        /// <returns>the least recently activated segment on the specified cell.</returns>
        private DistalDendrite LeastRecentlyUsedSegment(Cell cell)
        {
            //DD
            //List<DistalDendrite> segments = GetSegments(cell, false);
            List<DistalDendrite> segments = cell.DistalDendrites;

            DistalDendrite minSegment = null;
            long minIteration = long.MaxValue;

            foreach (DistalDendrite dd in segments)
            {
                if (dd.LastUsedIteration < minIteration)
                {
                    minSegment = dd;
                    minIteration = dd.LastUsedIteration;
                }
            }

            return minSegment;
        }

        ///**
        // * Returns the total number of {@link DistalDendrite}s
        // * 
        // * @return  the total number of segments
        // */
        ///// <summary>
        ///// 
        ///// </summary>
        ///// <returns></returns>
        //public int NumSegments()
        //{
        //    return NumSegments(null);
        //}

        /// <summary>
        /// Returns the number of <see cref="DistalDendrite"/>s on a given <see cref="Cell"/> if specified, or the total number if the <see cref="Cell"/> is null.
        /// </summary>
        /// <param name="cell">an optional Cell to specify the context of the segment count.</param>
        /// <returns>either the total number of segments or the number on a specified cell.</returns>
        public int NumSegments(Cell cell = null)
        {
            if (cell != null)
            {
                //DD
                //return GetSegments(cell).Count;
                return cell.DistalDendrites.Count;
            }

            lock ("segmentindex")
            {
                return m_NextFlatIdx - m_FreeFlatIdxs.Count;
            }
        }

        ///// <summary>
        ///// Returns the mapping of <see cref="Cell"/>s to their <see cref="DistalDendrite"/>s.
        ///// </summary>
        ///// <param name="cell">the {@link Cell} used as a key.</param>
        ///// <returns>the mapping of {@link Cell}s to their {@link DistalDendrite}s.</returns>
        //public List<DistalDendrite> GetSegments(Cell cell)
        //{
        //    return GetSegments(cell, false);
        //}

        //DD
        /// <summary>
        /// Returns the mapping of <see cref="Cell"/>s to their <see cref="DistalDendrite"/>s.
        /// </summary>
        /// <param name="cell">the <see cref="Cell"/> used as a key.</param>
        /// <param name="doLazyCreate">create a container for future use if true, if false return an orphaned empty set.</param>
        /// <returns>the mapping of <see cref="Cell"/>s to their <see cref="DistalDendrite"/>s.</returns>
        //public List<DistalDendrite> GetSegments(Cell cell, bool doLazyCreate = false)
        //{
        //    if (cell == null)
        //    {
        //        throw new ArgumentException("Cell was null");
        //    }

        //    //if (m_DistalSegments == null)
        //    //{
        //    //    m_DistalSegments = new Dictionary<Cell, List<DistalDendrite>>();
        //    //}

        //    List<DistalDendrite> retVal;
        //    if ((m_DistalSegments.TryGetValue(cell, out retVal)) == false)
        //    {
        //        if (!doLazyCreate) return new List<DistalDendrite>();
        //        m_DistalSegments.Add(cell, retVal = new List<DistalDendrite>());
        //    }

        //    return retVal;
        //}

        /// <summary>
        /// Get the segment with the specified flatIdx.
        /// </summary>
        /// <param name="index">The segment's flattened list index.</param>
        /// <returns>the <see cref="DistalDendrite"/> who's index matches.</returns>
        public DistalDendrite GetSegmentForFlatIdx(int index)
        {
            return m_SegmentForFlatIdx[index];
        }

        /// <summary>
        /// Returns the index of the <see cref="Column"/> owning the cell which owns 
        /// the specified segment.
        /// </summary>
        /// <param name="segment">the <see cref="DistalDendrite"/> of the cell whose column index is desired.</param>
        /// <returns>the owning column's index</returns>
        public int ColumnIndexForSegment(DistalDendrite segment)
        {
            return segment.ParentCell.Index / this.HtmConfig.CellsPerColumn;
        }

        /// <summary>
        /// <b>FOR TEST USE ONLY</b>
        /// </summary>
        /// <returns></returns>
        //public Dictionary<Cell, List<DistalDendrite>> GetSegmentMapping()
        //{
        //    return new Dictionary<Cell, List<DistalDendrite>>(m_DistalSegments);
        //}

        /// <summary>
        /// Set/retrieved by the <see cref="TemporalMemory"/> following a compute cycle.
        /// </summary>
        public List<DistalDendrite> ActiveSegments { get => m_ActiveSegments; set => m_ActiveSegments = value; }

        /// <summary>
        /// Set/retrieved by the <see cref="TemporalMemory"/> prior to a compute cycle.
        /// </summary>
        public List<DistalDendrite> MatchingSegments { get => m_MatchingSegments; set => m_MatchingSegments = value; }
        #endregion
        #region Synapse Operations
        /////////////////////////////////////////////////////////////////
        //                    Synapse Operations                       //
        /////////////////////////////////////////////////////////////////

        /// <summary>
        /// Creates a new synapse on a segment.
        /// </summary>
        /// <param name="segment">the <see cref="DistalDendrite"/> segment to which a <see cref="Synapse"/> is being created.</param>
        /// <param name="presynapticCell">the source <see cref="Cell"/>.</param>
        /// <param name="permanence">the initial permanence.</param>
        /// <returns>the created <see cref="Synapse"/>.</returns>
        public Synapse CreateSynapse(DistalDendrite segment, Cell presynapticCell, double permanence)
        {
            while (segment.Synapses.Count >= this.HtmConfig.MaxSynapsesPerSegment)
            {
                DestroySynapse(MinPermanenceSynapse(segment), segment);
            }

            lock ("synapses")
            {
                Synapse synapse = null;
                //DD GetSynapses(segment).Add(
                segment.Synapses.Add(
                synapse = new Synapse(
                    presynapticCell, segment.SegmentIndex, m_NextSynapseOrdinal, permanence));

                presynapticCell.ReceptorSynapses.Add(synapse);
                //DD GetReceptorSynapses(presynapticCell, true).Add(synapse);

                ++m_NextSynapseOrdinal;

                ++m_NumSynapses;

                return synapse;
            }
        }

        /// <summary>
        /// Destroys the specified <see cref="Synapse"/> in specific <see cref="DistalDendrite"/> segment
        /// </summary>
        /// <param name="synapse">the Synapse to destroy</param>
        /// <param name="segment"></param>
        public void DestroySynapse(Synapse synapse, DistalDendrite segment)
        {
            lock ("synapses")
            {
                --m_NumSynapses;

                RemoveSynapseFromPresynapticMap(synapse);

                //segment.Synapses.Remove(synapse);
                //DD GetSynapses(segment).Remove(synapse);
                segment.Synapses.Remove(synapse);
            }
        }

        /// <summary>
        /// Removes the specified <see cref="Synapse"/> from its
        /// pre-synaptic <see cref="Cell"/>'s map of synapses it 
        /// activates.
        /// </summary>
        /// <param name="synapse">the synapse to remove</param>
        public void RemoveSynapseFromPresynapticMap(Synapse synapse)
        {
            Cell cell = synapse.getPresynapticCell();
            cell.ReceptorSynapses.Remove(synapse);
            //DD
            //LinkedHashSet<Synapse> presynapticSynapses;
            //Cell cell = synapse.getPresynapticCell();
            //(presynapticSynapses = GetReceptorSynapses(cell, false)).Remove(synapse);

            //if (presynapticSynapses.Count == 0)
            //{
            //    m_ReceptorSynapses.Remove(cell);
            //}
        }

        /// <summary>
        /// Used internally to find the synapse with the smallest permanence
        /// on the given segment.
        /// </summary>
        /// <param name="dd">Segment object to search for synapses on</param>
        /// <returns>Synapse object on the segment with the minimal permanence</returns>
        private Synapse MinPermanenceSynapse(DistalDendrite dd)
        {
            //List<Synapse> synapses = getSynapses(dd).stream().sorted().collect(Collectors.toList());
            //DD List<Synapse> synapses = GetSynapses(dd);
            List<Synapse> synapses = dd.Synapses;
            Synapse min = null;
            double minPermanence = Double.MaxValue;

            foreach (Synapse synapse in synapses)
            {
                if (!synapse.IsDestroyed && synapse.Permanence < minPermanence - EPSILON)
                {
                    min = synapse;
                    minPermanence = synapse.Permanence;
                }
            }

            return min;
        }


        ///// <summary>
        ///// Returns the number of <see cref="Synapse"/>s on a given <see cref="DistalDendrite"/>
        ///// if specified, or the total number if the "optionalSegmentArg" is null.
        ///// </summary>
        ///// <param name="optionalSegmentArg">An optional Segment to specify the context of the synapse count.</param>
        ///// <returns>Either the total number of synapses or the number on a specified segment.</returns>
        //public long GetNumSynapses(DistalDendrite optionalSegmentArg)
        //{
        //    // DD return GetSynapses(optionalSegmentArg).Count;
        //    return optionalSegmentArg.Synapses.Count;
        //}


        /// <summary>
        /// Returns synapses which hold the specified cell as their source cell.
        /// Returns the mapping of <see cref="Cell"/>s to their reverse mapped
        /// <see cref="Synapse"/>s.
        /// </summary>
        /// <param name="cell">the <see cref="Cell"/> used as a key.</param>
        /// <param name="doLazyCreate">create a container for future use if true, if false return an orphaned empty set.</param>
        /// <returns>the mapping of <see cref="Cell"/>s to their reverse mapped</returns>
        //public LinkedHashSet<Synapse> GetReceptorSynapses(Cell cell, bool doLazyCreate = false)
        //{
        //    if (cell == null)
        //    {
        //        throw new ArgumentException("Cell was null");
        //    }

        //    //if (m_ReceptorSynapses == null)
        //    //{
        //    //    m_ReceptorSynapses = new Dictionary<Cell, LinkedHashSet<Synapse>>();
        //    //}

        //    LinkedHashSet<Synapse> retVal = null;
        //    if (m_ReceptorSynapses.TryGetValue(cell, out retVal) == false)
        //    {
        //        if (!doLazyCreate) return new LinkedHashSet<Synapse>();
        //        m_ReceptorSynapses.Add(cell, retVal = new LinkedHashSet<Synapse>());
        //    }

        //    return retVal;
        //}

        /// <summary>
        /// Returns synapeses of specified dentrite segment.
        /// </summary>
        /// <param name="segment">Distal Dentrite segment.</param>
        /// <returns>List of segment synapeses.</returns>
        //public List<Synapse> GetSynapses(DistalDendrite segment)
        //{
        //    if (segment == null)
        //    {
        //        throw new ArgumentException("Segment cannot be null");
        //    }

        //    if (m_DistalSynapses == null)
        //    {
        //        m_DistalSynapses = new Dictionary<Segment, List<Synapse>>();
        //    }

        //    List<Synapse> retVal = null;
        //    if (m_DistalSynapses.TryGetValue(segment, out retVal) == false)
        //    {
        //        m_DistalSynapses.Add(segment, retVal = new List<Synapse>());
        //    }

        //    return retVal;
        //}


        //DD 
        /// <summary>
        /// For testing only.
        /// </summary>
        /// <returns>Copy of dictionary.</returns>
        //public Dictionary<Cell, LinkedHashSet<Synapse>> GetReceptorSynapses()
        //{
        //    return new Dictionary<Cell, LinkedHashSet<Synapse>>(m_ReceptorSynapses);
        //}

        /// <summary>
        /// Clears the sequence learning state.
        /// </summary>
        public void Clear()
        {
            m_ActiveCells.Clear();
            winnerCells.Clear();
            m_PredictiveCells.Clear();
        }


        /// <summary>
        /// Generates the list of predictive cells from parent cells of active segments.
        /// </summary>
        /// <returns></returns>
        public ISet<Cell> GetPredictiveCells()
        {
            if (m_PredictiveCells.Count == 0)
            {
                Cell previousCell = null;
                Cell currCell = null;

                List<DistalDendrite> temp = new List<DistalDendrite>(m_ActiveSegments);
                foreach (DistalDendrite activeSegment in temp)
                {
                    if ((currCell = activeSegment.ParentCell) != previousCell)
                    {
                        m_PredictiveCells.Add(previousCell = currCell);
                    }
                }
            }
            return m_PredictiveCells;
        }

        /// <summary>
        /// Clears the previous predictive cells from the list.
        /// </summary>
        public void ClearPredictiveCells()
        {
            this.m_PredictiveCells.Clear();
        }

        /// <summary>
        /// Returns the column at the specified index.
        /// </summary>
        /// <param name="index"></param>
        /// <returns></returns>
        public Column GetColumn(int index)
        {
            return this.HtmConfig.Memory.GetObject(index);
        }

        /// <summary>
        /// Gest the list of all columns.
        /// </summary>
        /// <returns></returns>
        public IList<Column> GetColumns()
        {
            List<Column> list = new List<Column>();

            for (int i = 0; i < this.HtmConfig.NumColumns; i++)
            {
                list.Add(this.GetColumn(i));
            }

            return list;
        }

        /// <summary>
        /// Converts a <see cref="Collection{T}"/> of <see cref="Cell"/>s to a list of cell indexes.
        /// </summary>
        /// <param name="cells"></param>
        /// <returns></returns>
        public static List<Integer> AsCellIndexes(Collection<Cell> cells)
        {
            List<Integer> ints = new List<Integer>();
            foreach (Cell cell in cells)
            {
                ints.Add(cell.Index);
            }

            return ints;
        }

        /// <summary>
        /// Converts a <see cref="Collection{T}"/> of <see cref="Column"/>s to a list of column indexes.
        /// </summary>
        /// <param name="columns"></param>
        /// <returns></returns>
        public static List<Integer> AsColumnIndexes(Collection<Column> columns)
        {
            List<Integer> ints = new List<Integer>();
            foreach (Column col in columns)
            {
                ints.Add(col.Index);
            }

            return ints;
        }

        /**
         * Returns a list of the {@link Cell}s specified.
         * @param cells		the indexes of the {@link Cell}s to return
         * @return	the specified list of cells
         */
        //public List<Cell> asCellObjects(Collection<Integer> cells)
        //{
        //    List<Cell> objs = new List<Cell>();
        //    foreach (int i in cells)
        //    {
        //        objs.Add(this.cells[i]);
        //    }
        //    return objs;
        //}

        /**
         * Returns a list of the {@link Column}s specified.
         * @param cols		the indexes of the {@link Column}s to return
         * @return		the specified list of columns
         */
        //public List<Column> asColumnObjects(Collection<Integer> cols)
        //{
        //    List<Column> objs = new List<Column>();
        //    foreach (int i in cols)
        //    {
        //        objs.Add(this.memory.getObject(i));
        //    }
        //    return objs;
        //}

        /// <summary>
        /// Returns a <see cref="LinkedHashSet{T}"/> view of the <see cref="Column"/>s specified by the indexes passed in.
        /// </summary>
        /// <param name="indexes">the indexes of the Columns to return</param>
        /// <returns>a set view of the specified columns</returns>
        public LinkedHashSet<Column> GetColumnSet(int[] indexes)
        {
            LinkedHashSet<Column> retVal = new LinkedHashSet<Column>();
            for (int i = 0; i < indexes.Length; i++)
            {
                retVal.Add(this.HtmConfig.Memory.GetObject(indexes[i]));
            }
            return retVal;
        }

        /// <summary>
        /// Returns a <see cref="List{T}"/> view of the <see cref="Column"/>s specified by the indexes passed in.
        /// </summary>
        /// <param name="indexes">the indexes of the Columns to return</param>
        /// <returns>a List view of the specified columns</returns>
        public List<Column> GetColumnList(int[] indexes)
        {
            List<Column> retVal = new List<Column>();
            for (int i = 0; i < indexes.Length; i++)
            {
                retVal.Add(this.HtmConfig.Memory.GetObject(indexes[i]));
            }
            return retVal;
        }
        #endregion
        /**
         * High 
         * e output useful for debugging
         */
        public override string ToString()
        {
            StringBuilder sb = new StringBuilder();

            sb.Append("------------ SpatialPooler Parameters ------------------");
            sb.Append("numInputs                  = " + this.HtmConfig.NumInputs);
            sb.Append("numColumns                 = " + this.HtmConfig.NumColumns);
            sb.Append("cellsPerColumn             = " + this.HtmConfig.CellsPerColumn);
            sb.Append("columnDimensions           = " + this.HtmConfig.ColumnDimensions.ToString());
            sb.Append("numActiveColumnsPerInhArea = " + this.HtmConfig.NumActiveColumnsPerInhArea);
            sb.Append("potentialPct               = " + this.HtmConfig.PotentialPct);
            sb.Append("potentialRadius            = " + this.HtmConfig.PotentialRadius);
            sb.Append("globalInhibition           = " + this.HtmConfig.GlobalInhibition);
            sb.Append("localAreaDensity           = " + this.HtmConfig.LocalAreaDensity);
            sb.Append("inhibitionRadius           = " + this.HtmConfig.InhibitionRadius);
            sb.Append("stimulusThreshold          = " + this.HtmConfig.StimulusThreshold);
            sb.Append("synPermActiveInc           = " + this.HtmConfig.SynPermActiveInc);
            sb.Append("synPermInactiveDec         = " + this.HtmConfig.SynPermInactiveDec);
            sb.Append("synPermConnected           = " + this.HtmConfig.SynPermConnected);
            sb.Append("minPctOverlapDutyCycle     = " + this.HtmConfig.MinPctOverlapDutyCycles);
            sb.Append("minPctActiveDutyCycle      = " + this.HtmConfig.MinPctActiveDutyCycles);
            sb.Append("dutyCyclePeriod            = " + this.HtmConfig.DutyCyclePeriod);
            sb.Append("maxBoost                   = " + this.HtmConfig.MaxBoost);
            sb.Append("version                    = " + version);

            sb.Append("\n------------ TemporalMemory Parameters ------------------");
            sb.Append("activationThreshold        = " + this.HtmConfig.ActivationThreshold);
            sb.Append("learningRadius             = " + this.HtmConfig.LearningRadius);
            sb.Append("minThreshold               = " + this.HtmConfig.MinThreshold);
            sb.Append("maxNewSynapseCount         = " + this.HtmConfig.MaxNewSynapseCount);
            sb.Append("maxSynapsesPerSegment      = " + this.HtmConfig.MaxSynapsesPerSegment);
            sb.Append("maxSegmentsPerCell         = " + this.HtmConfig.MaxSegmentsPerCell);
            sb.Append("initialPermanence          = " + this.HtmConfig.InitialPermanence);
            sb.Append("connectedPermanence        = " + this.HtmConfig.ConnectedPermanence);
            sb.Append("permanenceIncrement        = " + this.HtmConfig.PermanenceIncrement);
            sb.Append("permanenceDecrement        = " + this.HtmConfig.PermanenceDecrement);
            sb.Append("predictedSegmentDecrement  = " + this.HtmConfig.PredictedSegmentDecrement);

            return sb.ToString();
        }

        /// <summary>
        /// Returns a 2 Dimensional array of 1's and 0's indicating which of the column's pool members are above the connected
        /// threshold, and therefore considered "connected"
        /// </summary>
        /// <returns></returns>
        public int[][] GetConnecteds()
        {
            int[][] retVal = new int[this.HtmConfig.NumColumns][];
            for (int i = 0; i < this.HtmConfig.NumColumns; i++)
            {
                //Pool pool = getPotentialPools().get(i);
                Pool pool = GetColumn(i).ProximalDendrite.RFPool;
                int[] indexes = pool.GetDenseConnected();
                retVal[i] = indexes;
            }

            return retVal;
        }

        /// <summary>
        /// Returns a 2 Dimensional array of 1's and 0's indicating which input bits belong to which column's pool.
        /// </summary>
        /// <returns></returns>
        public int[][] GetPotentials()
        {
            int[][] retVal = new int[this.HtmConfig.NumColumns][];
            for (int i = 0; i < this.HtmConfig.NumColumns; i++)
            {
                //Pool pool = getPotentialPools().get(i);
                Pool pool = GetColumn(i).ProximalDendrite.RFPool;
                int[] indexes = pool.GetDensePotential(this);
                retVal[i] = indexes;
            }

            return retVal;
        }

        /// <summary>
        /// Returns a 2 Dimensional array of the permanences for SP proximal dendrite column pooled connections.
        /// </summary>
        /// <returns></returns>
        public double[][] GetPermanences()
        {
            double[][] retVal = new double[this.HtmConfig.NumColumns][];
            for (int i = 0; i < this.HtmConfig.NumColumns; i++)
            {
                //Pool pool = getPotentialPools().get(i);
                Pool pool = GetColumn(i).ProximalDendrite.RFPool;
                double[] perm = pool.GetDensePermanences(this.HtmConfig.NumInputs);
                retVal[i] = perm;
            }

            return retVal;
        }


        /// <summary>
        /// 
        /// </summary>
        /// <returns></returns>
        public override int GetHashCode()
        {
            int prime = 31;
            int result = 1;
            result = prime * result + this.HtmConfig.ActivationThreshold;
            result = prime * result + ((m_ActiveCells == null) ? 0 : m_ActiveCells.GetHashCode());
            result = prime * result + this.HtmConfig.ActiveDutyCycles.GetHashCode();
            result = prime * result + m_BoostFactors.GetHashCode();
            result = prime * result + Cells.GetHashCode();
            result = prime * result + this.HtmConfig.CellsPerColumn;
            result = prime * result + this.HtmConfig.ColumnDimensions.GetHashCode();
            //result = prime * result + ((connectedCounts == null) ? 0 : connectedCounts.GetHashCode());
            long temp;
            temp = BitConverter.DoubleToInt64Bits(this.HtmConfig.ConnectedPermanence);
            result = prime * result + (int)(temp ^ (temp >> 32));//it was temp >>> 32
            result = prime * result + this.HtmConfig.DutyCyclePeriod;
            result = prime * result + (this.HtmConfig.GlobalInhibition ? 1231 : 1237);
            result = prime * result + this.HtmConfig.InhibitionRadius;
            temp = BitConverter.DoubleToInt64Bits(this.HtmConfig.InitialSynapseConnsPct);
            result = prime * result + (int)(temp ^ (temp >> 32));
            temp = BitConverter.DoubleToInt64Bits(this.HtmConfig.InitialPermanence);
            result = prime * result + (int)(temp ^ (temp >> 32));
            result = prime * result + this.HtmConfig.InputDimensions.GetHashCode();
            result = prime * result + ((this.HtmConfig.InputMatrix == null) ? 0 : this.HtmConfig.InputMatrix.GetHashCode());
            result = prime * result + SpIterationLearnNum;
            result = prime * result + SpIterationNum;
            //result = prime * result + (new Long(tmIteration)).intValue();
            result = prime * result + (int)m_TMIteration;
            result = prime * result + this.HtmConfig.LearningRadius;
            temp = BitConverter.DoubleToInt64Bits(this.HtmConfig.LocalAreaDensity);
            result = prime * result + (int)(temp ^ (temp >> 32));
            temp = BitConverter.DoubleToInt64Bits(this.HtmConfig.MaxBoost);
            result = prime * result + (int)(temp ^ (temp >> 32));
            result = prime * result + this.HtmConfig.MaxNewSynapseCount;
            result = prime * result + ((this.HtmConfig.Memory == null) ? 0 : this.HtmConfig.Memory.GetHashCode());
            result = prime * result + this.HtmConfig.MinActiveDutyCycles.GetHashCode();
            result = prime * result + this.HtmConfig.MinOverlapDutyCycles.GetHashCode();
            temp = BitConverter.DoubleToInt64Bits(this.HtmConfig.MinPctActiveDutyCycles);
            result = prime * result + (int)(temp ^ (temp >> 32));
            temp = BitConverter.DoubleToInt64Bits(this.HtmConfig.MinPctOverlapDutyCycles);
            result = prime * result + (int)(temp ^ (temp >> 32));
            result = prime * result + this.HtmConfig.MinThreshold;
            temp = BitConverter.DoubleToInt64Bits(this.HtmConfig.NumActiveColumnsPerInhArea);
            result = prime * result + (int)(temp ^ (temp >> 32));
            result = prime * result + this.HtmConfig.NumColumns;
            result = prime * result + this.HtmConfig.NumInputs;
            temp = m_NumSynapses;
            result = prime * result + (int)(temp ^ (temp >> 32));
            result = prime * result + this.HtmConfig.OverlapDutyCycles.GetHashCode();
            temp = this.HtmConfig.PermanenceDecrement.GetHashCode();
            result = prime * result + (int)(temp ^ (temp >> 32));
            temp = BitConverter.DoubleToInt64Bits(this.HtmConfig.PermanenceIncrement);
            result = prime * result + (int)(temp ^ (temp >> 32));
            temp = BitConverter.DoubleToInt64Bits(this.HtmConfig.PotentialPct);
            result = prime * result + (int)(temp ^ (temp >> 32));
            //result = prime * result + ((potentialPools == null) ? 0 : potentialPools.GetHashCode());
            result = prime * result + this.HtmConfig.PotentialRadius;
            temp = BitConverter.DoubleToInt64Bits(this.HtmConfig.PredictedSegmentDecrement);
            result = prime * result + (int)(temp ^ (temp >> 32));
            result = prime * result + ((m_PredictiveCells == null) ? 0 : m_PredictiveCells.GetHashCode());
            result = prime * result + ((this.HtmConfig.Random == null) ? 0 : this.HtmConfig.Random.GetHashCode());
            //result = prime * result + ((m_ReceptorSynapses == null) ? 0 : m_ReceptorSynapses.GetHashCode());
            result = prime * result + this.HtmConfig.RandomGenSeed;
            //result = prime * result + ((m_DistalSegments == null) ? 0 : m_DistalSegments.GetHashCode());
            temp = BitConverter.DoubleToInt64Bits(this.HtmConfig.StimulusThreshold);
            result = prime * result + (int)(temp ^ (temp >> 32));
            temp = BitConverter.DoubleToInt64Bits(this.HtmConfig.SynPermActiveInc);
            result = prime * result + (int)(temp ^ (temp >> 32));
            temp = BitConverter.DoubleToInt64Bits(this.HtmConfig.SynPermBelowStimulusInc);
            result = prime * result + (int)(temp ^ (temp >> 32));
            temp = BitConverter.DoubleToInt64Bits(this.HtmConfig.SynPermConnected);
            result = prime * result + (int)(temp ^ (temp >> 32));
            temp = BitConverter.DoubleToInt64Bits(this.HtmConfig.SynPermInactiveDec);
            result = prime * result + (int)(temp ^ (temp >> 32));
            temp = BitConverter.DoubleToInt64Bits(this.HtmConfig.SynPermMax);
            result = prime * result + (int)(temp ^ (temp >> 32));
            temp = BitConverter.DoubleToInt64Bits(this.HtmConfig.SynPermMin);
            result = prime * result + (int)(temp ^ (temp >> 32));
            temp = BitConverter.DoubleToInt64Bits(this.HtmConfig.SynPermTrimThreshold);
            result = prime * result + (int)(temp ^ (temp >> 32));
            //result = prime * result + proximalSynapseCounter;
            //result = prime * result + ((proximalSynapses == null) ? 0 : proximalSynapses.GetHashCode());
            //DD result = prime * result + ((m_DistalSynapses == null) ? 0 : m_DistalSynapses.GetHashCode());
            result = prime * result + m_TieBreaker.GetHashCode();
            result = prime * result + this.HtmConfig.UpdatePeriod;
            temp = BitConverter.DoubleToInt64Bits(version);
            result = prime * result + (int)(temp ^ (temp >> 32));
            result = prime * result + ((winnerCells == null) ? 0 : winnerCells.GetHashCode());
            return result;
        }
<<<<<<< HEAD
        public bool Equals(Connections obj)
        {
            if (this == obj)
                return true;

            if (obj == null)
                return false;

            if (connectedCounts2 == null)
            {
                if (obj.connectedCounts2 != null)
                    return false;
            }
            else if (!connectedCounts2.Equals(obj.connectedCounts2))
                return false;
            if (m_HtmConfig == null)
            {
                if (obj.m_HtmConfig != null)
                    return false;
            }
            else if (!m_HtmConfig.Equals(obj.m_HtmConfig))
                return false;
            if (HtmConfig == null)
            {
                if (obj.HtmConfig != null)
                    return false;
            }
            else if (!HtmConfig.Equals(obj.HtmConfig))
                return false;
            if (obj.Cells != null && Cells != null)
            {

                if (!obj.Cells.SequenceEqual(Cells))
                    return false;
            }
            if (obj.m_BoostFactors != null && m_BoostFactors != null)
            {

                if (!obj.m_BoostFactors.SequenceEqual(m_BoostFactors))
                    return false;
            }
            if (obj.m_ActiveSegments != null && m_ActiveSegments != null)
            {

                if (!obj.m_ActiveSegments.SequenceEqual(m_ActiveSegments))
                    return false;
            }
            if (obj.m_MatchingSegments != null && m_MatchingSegments != null)
            {

                if (!obj.m_MatchingSegments.SequenceEqual(m_MatchingSegments))
                    return false;
            }
            if (obj.m_FreeFlatIdxs != null && m_FreeFlatIdxs != null)
            {

                if (!obj.m_FreeFlatIdxs.SequenceEqual(m_FreeFlatIdxs))
                    return false;
            }
            if (obj.TieBreaker != null && TieBreaker != null)
            {

                if (!obj.TieBreaker.SequenceEqual(TieBreaker))
                    return false;
            }
            if (obj.BoostedOverlaps != null && BoostedOverlaps != null)
            {

                if (!obj.BoostedOverlaps.SequenceEqual(BoostedOverlaps))
                    return false;
            }
            if (obj.Overlaps != null && Overlaps != null)
            {

                if (!obj.Overlaps.SequenceEqual(Overlaps))
                    return false;
            }
            if (obj.BoostFactors != null && BoostFactors != null)
            {

                if (!obj.BoostFactors.SequenceEqual(BoostFactors))
                    return false;
            }
            if (obj.ActiveSegments != null && ActiveSegments != null)
            {

                if (!obj.ActiveSegments.SequenceEqual(ActiveSegments))
                    return false;
            }
            if (obj.MatchingSegments != null && MatchingSegments != null)
            {

                if (!obj.MatchingSegments.SequenceEqual(MatchingSegments))
                    return false;
            }
            if (version != obj.version)
                return false;
            else if (SpIterationNum != obj.SpIterationNum)
                return false;
            else if (SpIterationLearnNum != obj.SpIterationLearnNum)
                return false;
            else if (m_TMIteration != obj.m_TMIteration)
                return false;
            else if (m_BoostedmOverlaps != obj.m_BoostedmOverlaps)
                return false;
            else if (m_Overlaps != obj.m_Overlaps)
                return false;
            else if (m_TieBreaker != obj.m_TieBreaker)
                return false;
            else if (ActiveCells != obj.ActiveCells)
                return false;
            else if (WinnerCells != obj.WinnerCells)
                return false;
            else if (m_ActiveCells != obj.m_ActiveCells)
                return false;
            else if (winnerCells != obj.winnerCells)
                return false;
            else if (m_PredictiveCells != obj.m_PredictiveCells)
                return false;
            else if (!m_DistalSynapses.SequenceEqual(obj.m_DistalSynapses))
                return false;
            else if (m_NextFlatIdx != obj.m_NextFlatIdx)
                return false;
            else if (m_NextSegmentOrdinal != obj.m_NextSegmentOrdinal)
                return false;
            else if (m_NextSynapseOrdinal != obj.m_NextSynapseOrdinal)
                return false;
            else if (m_NumSynapses != obj.m_NumSynapses)
                return false;
            else if (NextSegmentOrdinal != obj.NextSegmentOrdinal)
                return false;


            return true;
        }
        
=======

   
>>>>>>> bc7764ba
        #endregion

        /// <summary>
        /// Traces out the potential of input bits.
        /// </summary>
        public void TraceProximalDendritePotential(bool traceAllValues = false)
        {
            int[] inputPotential = new int[this.HtmConfig.NumInputs];

            for (int colIndx = 0; colIndx < this.HtmConfig.NumColumns; colIndx++)
            {
                //Debug.Write($"{colIndx.ToString("0000")} : ");
                Column col = GetColumn(colIndx);
                for (int k = 0; k < col.ProximalDendrite.ConnectedInputs.Length; k++)
                {
                    int inpIndx = col.ProximalDendrite.ConnectedInputs[k];

                    Debug.Write($"{inpIndx.ToString("0000")}, ");

                    inputPotential[inpIndx] = inputPotential[inpIndx] + 1;
                }

                Debug.WriteLine("");
            }

            if (traceAllValues)
            {
                for (int i = 0; i < inputPotential.Length; i++)
                {
                    Debug.WriteLine($"{i} - {inputPotential[i]}");
                }
            }

            Debug.WriteLine($"Max: {inputPotential.Max()} - Min: {inputPotential.Min()}, AVG: {inputPotential.Average()}");
        }

        #region Serialization
        public void Serialize(StreamWriter writer)
        {
            HtmSerializer2 ser = new HtmSerializer2();

            ser.SerializeBegin(nameof(Connections), writer);

            //ser.SerializeValue(Connections.EPSILON, writer); 
            ser.SerializeValue(this.version, writer); 
            ser.SerializeValue(this.SpIterationNum, writer);
            ser.SerializeValue(this.SpIterationLearnNum, writer);
            ser.SerializeValue(this.m_TMIteration, writer);
            ser.SerializeValue(this.m_BoostedmOverlaps, writer);
<<<<<<< HEAD
            ser.SerializeValue(this.m_Overlaps, writer); 
            ser.SerializeValue(this.m_TieBreaker, writer); 
            ser.SerializeValue(this.m_BoostFactors, writer); 
=======
            ser.SerializeValue(this.m_Overlaps, writer);
            ser.SerializeValue(this.m_TieBreaker, writer);

            //.connectedCounts2.Serialize(writer);



            ser.SerializeValue(this.Cells, writer);
            ser.SerializeValue(this.m_BoostFactors, writer);



            ser.SerializeValue(this.m_ActiveSegments, writer);
            ser.SerializeValue(this.m_MatchingSegments, writer);

            this.m_HtmConfig.Serialize(writer);


            //ser.SerializeValue(this.m_DistalSegments, writer);
            //ser.SerializeValue(this.m_DistalSynapses, writer);
>>>>>>> bc7764ba
            ser.SerializeValue(this.m_NextFlatIdx, writer);
            ser.SerializeValue(this.m_NextSegmentOrdinal, writer);
            ser.SerializeValue(this.m_NextSynapseOrdinal, writer);
            ser.SerializeValue(this.m_NumSynapses, writer);
            ser.SerializeValue(this.m_FreeFlatIdxs, writer);
            ser.SerializeValue(this.NextSegmentOrdinal, writer);
            ser.SerializeValue(this.TieBreaker, writer);
            ser.SerializeValue(this.BoostedOverlaps, writer);
            ser.SerializeValue(this.Overlaps, writer);
            ser.SerializeValue(this.BoostFactors, writer);
            

            //ser.SerializeValue(this.ActiveCells, writer);
            //ser.SerializeValue(this.WinnerCells, writer);
            //ser.SerializeValue(this.m_ActiveCells, writer); 
            //ser.SerializeValue(this.winnerCells, writer);
            //ser.SerializeValue(this.m_PredictiveCells, writer);
            ser.SerializeValue(this.m_ActiveSegments, writer);
            ser.SerializeValue(this.m_MatchingSegments, writer);
            ser.SerializeValue(this.ActiveSegments, writer);
            ser.SerializeValue(this.MatchingSegments, writer);
            //ser.SerializeValue(this.m_DistalSynapses, writer);
            //ser.SerializeValue(this.m_SegmentForFlatIdx, writer);
            ser.SerializeValue(this.Cells, writer);
            ser.SerializeValue(this.m_SegmentForFlatIdx, writer);
            if (this.connectedCounts2 != null)
            {
                this.connectedCounts2.Serialize(writer);
            }

            if (this.m_HtmConfig != null)
            {
                this.m_HtmConfig.Serialize(writer);
            }

            if (this.HtmConfig != null)
            {
                this.HtmConfig.Serialize(writer);
            }


            ser.SerializeEnd(nameof(Connections), writer);
        }

        public static Connections Deserialize(StreamReader sr)
        {
<<<<<<< HEAD
            Connections mem = new Connections();
            HtmSerializer2 ser = new HtmSerializer2();

            while (sr.Peek() >= 0)
            {
                string data = sr.ReadLine();
                if (data == String.Empty || data == ser.ReadBegin(nameof(Connections)))
                {
                    continue;
                }
                else if (data == ser.ReadBegin(nameof(SparseBinaryMatrix)))
                {
                    mem.connectedCounts2 = SparseBinaryMatrix.Deserialize(sr);
                }
                else if (data == ser.ReadBegin(nameof(HtmConfig)))
                {
                    mem.HtmConfig = HtmConfig.Deserialize(sr);
                }
                else if (data == ser.ReadBegin(nameof(HtmConfig)))
                {
                    mem.m_HtmConfig = HtmConfig.Deserialize(sr);
                }
                else if (data == ser.ReadEnd(nameof(Connections)))
                {
                    break;
                }
                else
                {
                    string[] str = data.Split(HtmSerializer2.ParameterDelimiter);
                    for (int i = 0; i < str.Length; i++)
                    {
                        switch (i)
                        {
                            case 0:
                                {
                                    mem.version = ser.ReadDoubleValue(str[i]);
                                    break;
                                }
                            case 1:
                                {
                                    mem.SpIterationNum = ser.ReadIntValue(str[i]);
                                    break;
                                }
                            case 2:
                                {
                                    mem.SpIterationLearnNum = ser.ReadIntValue(str[i]);
                                    break;
                                }
                            case 3:
                                {
                                    mem.m_TMIteration = ser.ReadLongValue(str[i]);
                                    break;
                                }
                            case 4:
                                {
                                    mem.m_BoostedmOverlaps = ser.ReadArrayDouble(str[i]);
                                    break;
                                }
                            case 5:
                                {
                                    mem.m_Overlaps = ser.ReadArrayInt(str[i]);
                                    break;
                                }
                            case 6:
                                {
                                    mem.m_TieBreaker = ser.ReadArrayDouble(str[i]);
                                    break;
                                }
                            case 7:
                                {
                                    mem.m_BoostFactors = ser.ReadArrayDouble(str[i]);
                                    break;
                                }
                            case 8:
                                {
                                    mem.m_NextFlatIdx = ser.ReadIntValue(str[i]);
                                    break;
                                }
                            case 9:
                                {
                                    mem.m_NextSegmentOrdinal = ser.ReadIntValue(str[i]);
                                    break;
                                }
                            case 10:
                                {
                                    mem.m_NextSynapseOrdinal = ser.ReadIntValue(str[i]);
                                    break;
                                }
                            case 11:
                                {
                                    mem.m_NumSynapses = ser.ReadLongValue(str[i]);
                                    break;
                                }
                            case 12:
                                {
                                    mem.m_FreeFlatIdxs = ser.ReadListInt(str[i]);
                                    break;
                                }
                            case 13:
                                {
                                    //mem.NextSegmentOrdinal = ser.ReadIntValue(str[i]);
                                    break;
                                }
                            case 14:
                                {
                                    mem.TieBreaker = ser.ReadArrayDouble(str[i]);
                                    break;
                                }
                            case 15:
                                {
                                    mem.BoostedOverlaps = ser.ReadArrayDouble(str[i]);
                                    break;
                                }
                            case 16:
                                {
                                    mem.Overlaps = ser.ReadArrayInt(str[i]);
                                    break;
                                }
                            case 17:
                                {
                                    mem.BoostFactors = ser.ReadArrayDouble(str[i]);
                                    break;
                                }
                            default:
                                { break; }

                        }
                    }
                }
            }

            return mem;

=======
            throw new NotImplementedException();
            //Connections mem = new Connections();
            // |T|ODO
            //return mem;
>>>>>>> bc7764ba
        }
        #endregion

    }
}<|MERGE_RESOLUTION|>--- conflicted
+++ resolved
@@ -1154,147 +1154,8 @@
             result = prime * result + ((winnerCells == null) ? 0 : winnerCells.GetHashCode());
             return result;
         }
-<<<<<<< HEAD
-        public bool Equals(Connections obj)
-        {
-            if (this == obj)
-                return true;
-
-            if (obj == null)
-                return false;
-
-            if (connectedCounts2 == null)
-            {
-                if (obj.connectedCounts2 != null)
-                    return false;
-            }
-            else if (!connectedCounts2.Equals(obj.connectedCounts2))
-                return false;
-            if (m_HtmConfig == null)
-            {
-                if (obj.m_HtmConfig != null)
-                    return false;
-            }
-            else if (!m_HtmConfig.Equals(obj.m_HtmConfig))
-                return false;
-            if (HtmConfig == null)
-            {
-                if (obj.HtmConfig != null)
-                    return false;
-            }
-            else if (!HtmConfig.Equals(obj.HtmConfig))
-                return false;
-            if (obj.Cells != null && Cells != null)
-            {
-
-                if (!obj.Cells.SequenceEqual(Cells))
-                    return false;
-            }
-            if (obj.m_BoostFactors != null && m_BoostFactors != null)
-            {
-
-                if (!obj.m_BoostFactors.SequenceEqual(m_BoostFactors))
-                    return false;
-            }
-            if (obj.m_ActiveSegments != null && m_ActiveSegments != null)
-            {
-
-                if (!obj.m_ActiveSegments.SequenceEqual(m_ActiveSegments))
-                    return false;
-            }
-            if (obj.m_MatchingSegments != null && m_MatchingSegments != null)
-            {
-
-                if (!obj.m_MatchingSegments.SequenceEqual(m_MatchingSegments))
-                    return false;
-            }
-            if (obj.m_FreeFlatIdxs != null && m_FreeFlatIdxs != null)
-            {
-
-                if (!obj.m_FreeFlatIdxs.SequenceEqual(m_FreeFlatIdxs))
-                    return false;
-            }
-            if (obj.TieBreaker != null && TieBreaker != null)
-            {
-
-                if (!obj.TieBreaker.SequenceEqual(TieBreaker))
-                    return false;
-            }
-            if (obj.BoostedOverlaps != null && BoostedOverlaps != null)
-            {
-
-                if (!obj.BoostedOverlaps.SequenceEqual(BoostedOverlaps))
-                    return false;
-            }
-            if (obj.Overlaps != null && Overlaps != null)
-            {
-
-                if (!obj.Overlaps.SequenceEqual(Overlaps))
-                    return false;
-            }
-            if (obj.BoostFactors != null && BoostFactors != null)
-            {
-
-                if (!obj.BoostFactors.SequenceEqual(BoostFactors))
-                    return false;
-            }
-            if (obj.ActiveSegments != null && ActiveSegments != null)
-            {
-
-                if (!obj.ActiveSegments.SequenceEqual(ActiveSegments))
-                    return false;
-            }
-            if (obj.MatchingSegments != null && MatchingSegments != null)
-            {
-
-                if (!obj.MatchingSegments.SequenceEqual(MatchingSegments))
-                    return false;
-            }
-            if (version != obj.version)
-                return false;
-            else if (SpIterationNum != obj.SpIterationNum)
-                return false;
-            else if (SpIterationLearnNum != obj.SpIterationLearnNum)
-                return false;
-            else if (m_TMIteration != obj.m_TMIteration)
-                return false;
-            else if (m_BoostedmOverlaps != obj.m_BoostedmOverlaps)
-                return false;
-            else if (m_Overlaps != obj.m_Overlaps)
-                return false;
-            else if (m_TieBreaker != obj.m_TieBreaker)
-                return false;
-            else if (ActiveCells != obj.ActiveCells)
-                return false;
-            else if (WinnerCells != obj.WinnerCells)
-                return false;
-            else if (m_ActiveCells != obj.m_ActiveCells)
-                return false;
-            else if (winnerCells != obj.winnerCells)
-                return false;
-            else if (m_PredictiveCells != obj.m_PredictiveCells)
-                return false;
-            else if (!m_DistalSynapses.SequenceEqual(obj.m_DistalSynapses))
-                return false;
-            else if (m_NextFlatIdx != obj.m_NextFlatIdx)
-                return false;
-            else if (m_NextSegmentOrdinal != obj.m_NextSegmentOrdinal)
-                return false;
-            else if (m_NextSynapseOrdinal != obj.m_NextSynapseOrdinal)
-                return false;
-            else if (m_NumSynapses != obj.m_NumSynapses)
-                return false;
-            else if (NextSegmentOrdinal != obj.NextSegmentOrdinal)
-                return false;
-
-
-            return true;
-        }
-        
-=======
 
    
->>>>>>> bc7764ba
         #endregion
 
         /// <summary>
@@ -1344,11 +1205,6 @@
             ser.SerializeValue(this.SpIterationLearnNum, writer);
             ser.SerializeValue(this.m_TMIteration, writer);
             ser.SerializeValue(this.m_BoostedmOverlaps, writer);
-<<<<<<< HEAD
-            ser.SerializeValue(this.m_Overlaps, writer); 
-            ser.SerializeValue(this.m_TieBreaker, writer); 
-            ser.SerializeValue(this.m_BoostFactors, writer); 
-=======
             ser.SerializeValue(this.m_Overlaps, writer);
             ser.SerializeValue(this.m_TieBreaker, writer);
 
@@ -1369,7 +1225,6 @@
 
             //ser.SerializeValue(this.m_DistalSegments, writer);
             //ser.SerializeValue(this.m_DistalSynapses, writer);
->>>>>>> bc7764ba
             ser.SerializeValue(this.m_NextFlatIdx, writer);
             ser.SerializeValue(this.m_NextSegmentOrdinal, writer);
             ser.SerializeValue(this.m_NextSynapseOrdinal, writer);
@@ -1416,7 +1271,10 @@
 
         public static Connections Deserialize(StreamReader sr)
         {
-<<<<<<< HEAD
+            throw new NotImplementedException();
+            //Connections mem = new Connections();
+            // |T|ODO
+            //return mem;
             Connections mem = new Connections();
             HtmSerializer2 ser = new HtmSerializer2();
 
@@ -1550,12 +1408,6 @@
 
             return mem;
 
-=======
-            throw new NotImplementedException();
-            //Connections mem = new Connections();
-            // |T|ODO
-            //return mem;
->>>>>>> bc7764ba
         }
         #endregion
 
