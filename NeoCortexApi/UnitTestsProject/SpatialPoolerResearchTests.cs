﻿using Microsoft.VisualStudio.TestTools.UnitTesting;
using NeoCortexApi;
using NeoCortexApi.Entities;
using NeoCortexApi.Utility;
using System;
using System.Collections.Generic;
using System.Diagnostics;
using System.IO;
using System.Text;
using ImageBinarizer;
using System.Drawing;
using NeoCortex;
using NeoCortexApi.Network;
using System.Linq;

namespace UnitTestsProject
{
    [TestClass]
    public class SpatialPoolerResearchTests
    {
        private const int OutImgSize = 1024;

        [TestMethod]
        [TestCategory("LongRunning")]
        public void StableOutputOnSameInputTest()
        {
            var parameters = GetDefaultParams();
            parameters.Set(KEY.POTENTIAL_RADIUS, 64 * 64);
            parameters.Set(KEY.POTENTIAL_PCT, 1.0);
            parameters.Set(KEY.GLOBAL_INHIBITION, false);
            parameters.Set(KEY.STIMULUS_THRESHOLD, 0.5);
            parameters.Set(KEY.INHIBITION_RADIUS, (int)0.25 * 64 * 64);
            parameters.Set(KEY.LOCAL_AREA_DENSITY, -1);
            parameters.Set(KEY.NUM_ACTIVE_COLUMNS_PER_INH_AREA, 0.1 * 64 * 64);
            parameters.Set(KEY.DUTY_CYCLE_PERIOD, 1000000);
            parameters.Set(KEY.MAX_BOOST, 5);

            parameters.setInputDimensions(new int[] { 32, 32 });
            parameters.setColumnDimensions(new int[] { 64, 64 });
            parameters.setNumActiveColumnsPerInhArea(0.02 * 64 * 64);
            var sp = new SpatialPooler();
            var mem = new Connections();
            //List<int> intList = ArrayUtils.ReadCsvFileTest("TestFiles\\digit1_binary_32bit.txt");
            //intList.Clear();

            //List<int> intList = new List<int>();
            

            int[] inputVector = new int[1024];

            for (int i = 0; i < 31; i++)
            {
                for (int j = 0; j < 32; j++)
                {
                    if (i > 2 && i < 5 && j > 2 && j < 8)
                        inputVector[i * 32 + j] = 1;
                    else
                        inputVector[i * 32 + j] = 0;
                }
            }

            parameters.apply(mem);
            sp.init(mem);

            int[] activeArray = new int[64 * 64];

            for (int i = 0; i < 200; i++)
            {
                sp.compute( inputVector, activeArray, true);

                var activeCols = ArrayUtils.IndexWhere(activeArray, (el) => el == 1);

                var str = Helpers.StringifyVector(activeCols);

                Debug.WriteLine(str);
            }

        }

        /// <summary>
        /// This test is loading to prepared vectors (two boxed getInputVector1() and getInputVector2() or ...)
        /// and does training in two ways. First, it trains vectors after each other in sequence for number of iterations.
        /// Second, it trains every vector for number of iterations after each other to ensure, that there is o difference in result.
        /// Output of this test is hamming distance of active columns when learning is enable and when learning is disable with different 
        /// noise level.
        /// </summary>
        [TestMethod]
        [TestCategory("LongRunning")]
        public void NoiseTest()
        {
            string TestOutputFolder = nameof(NoiseTest);

            if (Directory.Exists(TestOutputFolder))
                Directory.Delete(TestOutputFolder, true);

            Directory.CreateDirectory(TestOutputFolder);

            Directory.CreateDirectory($"{TestOutputFolder}");

            const int colDimSize = 64;

            const int noiseStepPercent = 5;

            var parameters = GetDefaultParams();
            parameters.Set(KEY.POTENTIAL_RADIUS, 32*32);
            parameters.Set(KEY.POTENTIAL_PCT, 1.0);
            parameters.Set(KEY.GLOBAL_INHIBITION, true);
            parameters.Set(KEY.STIMULUS_THRESHOLD, 0.5);
            parameters.Set(KEY.INHIBITION_RADIUS, (int)0.01 * colDimSize * colDimSize);
            parameters.Set(KEY.LOCAL_AREA_DENSITY, -1);
            parameters.Set(KEY.NUM_ACTIVE_COLUMNS_PER_INH_AREA, 0.02 * 64 * 64);
            parameters.Set(KEY.DUTY_CYCLE_PERIOD, 1000);
            parameters.Set(KEY.MAX_BOOST, 100.0);
            parameters.Set(KEY.SYN_PERM_INACTIVE_DEC, 0.008);
            parameters.Set(KEY.SYN_PERM_ACTIVE_INC, 0.01);
            parameters.Set(KEY.MIN_PCT_OVERLAP_DUTY_CYCLES, 0.001);

            parameters.Set(KEY.SEED, 42);

            parameters.setInputDimensions(new int[] { 32, 32 });
            parameters.setColumnDimensions(new int[] { 64, 64 });

            var rnd = new Random();
            
            List<int[]> inputVectors = new List<int[]>();

            var sp = new SpatialPooler();
            var mem = new Connections();
            parameters.apply(mem);
            sp.init(mem);

            //int[] inputVec1 = ArrayUtils.ReadCsvFileTest("Output\\BinaryImages\\digit7.txt").ToArray();
            //int[] inputVec2 = ArrayUtils.ReadCsvFileTest("Output\\BinaryImages\\digit8.txt").ToArray();
            int[] inputVec1 = getInputVector1();
            int[] inputVec2 = getInputVector2();
            int vectorIndex = 0;
            int[] activeArray1 = new int[64 * 64];
            int[] activeArray2 = new int[64 * 64];

            inputVectors.Add(inputVec1);
            inputVectors.Add(inputVec2);
            /*
            for (int i = 0; i < 150; i++)
            {
                sp.compute(mem, inputVec1, activeArray1, true);
                sp.compute(mem, inputVec2, activeArray2, true);          
            }
            */
            
            foreach(var intput in inputVectors)
            {
                int[] activeArray = new int[64 * 64];
                for (int i = 0; i < 150; i++)
                {
                    sp.compute(mem, intput, activeArray, true);
                    //Debug.WriteLine(Helpers.StringifyVector(ArrayUtils.IndexWhere(activeArray, (el) => el == 1)));
                }
                if (vectorIndex == 0)
                {
                    activeArray1 = new List<int>(activeArray).ToArray();
                }
                else
                {
                    activeArray2 = new List<int>(activeArray).ToArray();
                }
                vectorIndex++;
            }
            
            Debug.WriteLine($"ActiveArray 1 = {Helpers.StringifyVector(ArrayUtils.IndexWhere(activeArray1, (el) => el == 1))}");
            Debug.WriteLine($"ActiveArray 2 = {Helpers.StringifyVector(ArrayUtils.IndexWhere(activeArray2, (el) => el == 1))}");

            Debug.WriteLine("Finish Learning");
            vectorIndex = 0;
    
            foreach (var inputVector in inputVectors)
            {
                //Debug.WriteLine("");
                //Debug.WriteLine($"----- VECTOR {vectorIndex} ----------");
                
                //int[] activeArray = new int[64 * 64];
                //int[] activeArrayWithZeroNoise = new int[64 * 64];
                //for (int i = 0; i < 30; i++)
                //{
                //    sp.compute(mem, inputVector, activeArray, true);
                    //Debug.WriteLine($"{i}--{Helpers.StringifyVector(ArrayUtils.IndexWhere(activeArray, (el) => el == 1))}");
                //}
                
                using (StreamWriter inputHam = new StreamWriter($"{TestOutputFolder}\\HammingIn_{vectorIndex}.txt", true))
                {
                    using (StreamWriter outputHam = new StreamWriter($"{TestOutputFolder}\\HammingOut_{vectorIndex}.txt", true))
                    {
                        inputHam.WriteLine("---------------");
                        outputHam.WriteLine("---------------");
                        for (int j = 0; j < (100+noiseStepPercent); j += noiseStepPercent)
                        {
                            //Debug.WriteLine($"--- Vector {0} - Noise Iteration {j} ----------");
                            int[] noisedInput = new int[32 * 32];
                            int[] noisedActiveArray = new int[64 * 64];
                            if (j > 0)
                            {
                                noisedInput = ArrayUtils.flipBit(inputVector, (double)((double)j / 100.00));
                            }
                            else
                                noisedInput = new List<int>(inputVector).ToArray();

                            var d = MathHelpers.GetHammingDistance(inputVector, noisedInput, true);
                            inputHam.WriteLine(d);
                            //Debug.WriteLine($"Input with noise {j} - HamDist: {d}");
                            //Debug.WriteLine($"Original: {Helpers.StringifyVector(inputVector)}");
                            //Debug.WriteLine($"Noised:   {Helpers.StringifyVector(noisedInput)}");

<<<<<<< HEAD
                            for (int i = 0; i < 1; i++)
                            {
                                sp.compute(mem, noisedInput, noisedActiveArray, false);
                                //Debug.WriteLine($"{i}--{Helpers.StringifyVector(ArrayUtils.IndexWhere(noisedActiveArray, (el) => el == 1))}");
=======
                    for (int i = 0; i < 10; i++)
                    {
                        sp.compute( noisedInput, activeArray, true);
                        if (j > 0)
                            Debug.WriteLine($"{ MathHelpers.GetHammingDistance(activeArrayWithZeroNoise[vectorIndex], activeArray, true)} -> {Helpers.StringifyVector(ArrayUtils.IndexWhere(activeArray, (el) => el == 1))}");
                    }
>>>>>>> 091651d0

                                //if (j > 0)
                                //Debug.WriteLine($"{ MathHelpers.GetHammingDistance(activeArrayWithZeroNoise, activeArray, true)} -> {Helpers.StringifyVector(ArrayUtils.IndexWhere(activeArray, (el) => el == 1))}");
                            }
                            //Debug.WriteLine($"{Helpers.StringifyVector(ArrayUtils.IndexWhere(noisedActiveArray, (el) => el == 1))}");
                            var d2 = 0.0;
                            if (vectorIndex == 0)
                            {
                                d2 = MathHelpers.GetHammingDistance(activeArray1, noisedActiveArray, true);
                            }
                            else
                            {
                                d2 = MathHelpers.GetHammingDistance(activeArray2, noisedActiveArray, true);
                            }
                            
                            //if (j == 0)
                            //{
                            //    Array.Copy(activeArray, activeArrayWithZeroNoise, activeArrayWithZeroNoise.Length);
                            //}
                            
                            //var activeCols = ArrayUtils.IndexWhere(activeArray, (el) => el == 1);

                            //var d2 = MathHelpers.GetHammingDistance(noisedActiveArray, activeArray, true);
                            outputHam.WriteLine($"{d2}");
                            //Debug.WriteLine($"Output with noise {j} - Ham Dist: {d2}");
                            //Debug.WriteLine($"Original: {Helpers.StringifyVector(ArrayUtils.IndexWhere(activeArray1, (el) => el == 1))}");
                            //Debug.WriteLine($"Noised:   {Helpers.StringifyVector(ArrayUtils.IndexWhere(noisedActiveArray, (el) => el == 1))}");

                            //List<int[,]> arrays = new List<int[,]>();

                            //int[,] twoDimenArray = ArrayUtils.Make2DArray<int>(activeArray, 64, 64);
                            //twoDimenArray = ArrayUtils.Transpose(twoDimenArray);

                            //arrays.Add(ArrayUtils.Transpose(ArrayUtils.Make2DArray<int>(noisedInput, 32, 32)));
                            //arrays.Add(ArrayUtils.Transpose(ArrayUtils.Make2DArray<int>(activeArray, 64, 64)));

                            //NeoCortexUtils.DrawHeatmaps(bostArrays, $"{outputImage}_boost.png", 1024, 1024, 150, 50, 5);
                            //NeoCortexUtils.DrawBitmaps(arrays, $"Vector_{vectorIndex}_Noise_{j * 10}.png", Color.Yellow, Color.Gray, OutImgSize, OutImgSize);
                        }
                    }
                }
                vectorIndex++;
            }

            //
            // Prediction code.
            // This part of code takes a single sample of every input vector and add
            // some noise to it. Then it predicts it.
            // Calculated hamming distance (percent overlap) between predicted output and output 
            // trained without noise is final result, which should be higher than 95% (realistic guess).
            /*
            vectorIndex = 0;

            foreach (var inputVector in inputVectors)
            {
                double noise = 7;
                var noisedInput = ArrayUtils.flipBit(inputVector, noise / 100.00);

                int[] activeArray = new int[64 * 64];

                sp.compute( noisedInput, activeArray, false);

                var dist = MathHelpers.GetHammingDistance(activeArrayWithZeroNoise[vectorIndex], activeArray, true);
                Debug.WriteLine($"Result for vector {vectorIndex++} with noise {noise} - Ham Dist: {dist}");

                Assert.IsTrue(dist >= 95);
            }
            */
        }

        [TestMethod]
        public void createVector()
        {
            List<int[]> inputVectors = new List<int[]>();
            //int[] inputVec1 = ArrayUtils.ReadCsvFileTest("Output\\BinaryImages\\digit7.txt").ToArray();
            int[] inputVec1 = getInputVector1();
            int[] inputVec2 = getInputVector2();
            inputVectors.Add(inputVec1);
            inputVectors.Add(inputVec2);
            int count = 0;
            foreach (var vec in inputVectors)
            {
                count++;
                List<int[,]> arrays = new List<int[,]>();
                arrays.Add(ArrayUtils.Transpose(ArrayUtils.Make2DArray<int>(vec, 32, 32)));
                var str = Helpers.StringifyVector(vec);
                Debug.WriteLine($"{count}: {str}");
                //NeoCortexUtils.DrawBitmaps(arrays,$"Output\\{count}.png", Color.Yellow, Color.Gray, OutImgSize, OutImgSize);
            }
        }

        [TestMethod]
        public void testing()
        {
            var parameters = GetDefaultParams();
            parameters.Set(KEY.POTENTIAL_RADIUS, 10);
            parameters.Set(KEY.POTENTIAL_PCT, 0.85);
            parameters.Set(KEY.GLOBAL_INHIBITION, true);
            parameters.Set(KEY.STIMULUS_THRESHOLD, 0.5);
            parameters.Set(KEY.INHIBITION_RADIUS, (int)15);
            parameters.Set(KEY.LOCAL_AREA_DENSITY, -1);
            parameters.Set(KEY.NUM_ACTIVE_COLUMNS_PER_INH_AREA, 0.02 * 64 * 64);
            parameters.Set(KEY.DUTY_CYCLE_PERIOD, 1000);
            parameters.Set(KEY.MAX_BOOST, 0.0);
            parameters.Set(KEY.SYN_PERM_INACTIVE_DEC, 0.008);
            parameters.Set(KEY.SYN_PERM_ACTIVE_INC, 0.01);
            parameters.Set(KEY.MIN_PCT_OVERLAP_DUTY_CYCLES, 0.001);

            parameters.Set(KEY.SEED, 42);

            parameters.setInputDimensions(new int[] { 32, 32 });
            parameters.setColumnDimensions(new int[] { 64, 64 });

            var rnd = new Random();

            var sp = new SpatialPooler();
            var mem = new Connections();
            parameters.apply(mem);
            sp.init(mem);
            int[] oldArray = new int[64 * 64];
            int[] inputVec = getInputVector1();
            int[] activeArray = new int[64 * 64];
            for (int i = 0; i < 150; i++)
            {
                sp.compute(mem, inputVec, activeArray, true);
                var d = MathHelpers.GetHammingDistance(oldArray, activeArray, true);
                oldArray = new int[64*64];
                activeArray.CopyTo(oldArray, 0);
                Debug.WriteLine(d);
            }
        }

        private static int[] getInputVector1()
        {
            int[] inputVector = new int[1024];
            for (int i = 0; i < 31; i++)
            {
                for (int j = 0; j < 32; j++)
                {
                    if (i > 2 && i < 18 && j > 2 && j < 19)
                        inputVector[i * 32 + j] = 1;
                    else
                        inputVector[i * 32 + j] = 0;
                }
            }
            return inputVector;
        }

        private static int[] getInputVector2()
        {
            int[] inputVector = new int[1024];

            for (int i = 0; i < 31; i++)
            {
                for (int j = 0; j < 32; j++)
                {
                    if (i > 12 && i < 24 && j > 19 && j < 30)
                        inputVector[i * 32 + j] = 1;
                    else
                        inputVector[i * 32 + j] = 0;
                }
            }
            return inputVector;
        }

        private static double OverlapOnBit(int[] arr1, int[] arr2)
        {
            int sum1 = 0;
            int sum2 = 0;
            int overlapBitCounter = 0;
            for (int i = 0; i < arr1.Length; i++)
            {
                if (arr1[i] == 1)
                {
                    sum1++;
                }
                if (arr2[i] == 1)
                {
                    sum2++;
                }
                if (arr1[i] == 1 && arr2[i]== 1)
                {
                    overlapBitCounter++;
                }
            }
            int min = Math.Min(sum1, sum2);
            return (double)overlapBitCounter*100/min;
        }

        /// <summary>
        /// Creates data which shows how columns are connected to sensory input.
        /// </summary>
        [TestMethod]
        public void CollSynapsesToInput()
        {
            var parameters = GetDefaultParams();

            parameters.setInputDimensions(new int[] { 32 });
            parameters.setColumnDimensions(new int[] { 128 });
            parameters.setNumActiveColumnsPerInhArea(0.02 * 128);

            var sp = new SpatialPooler();

            var mem = new Connections();
            parameters.apply(mem);
            sp.init(mem);

            int[] activeArray = new int[128];

            int[] inputVector = Helpers.GetRandomVector(32, parameters.Get<Random>(KEY.RANDOM));

            for (int i = 0; i < 100; i++)
            {
                sp.compute( inputVector, activeArray, true);

                var activeCols = ArrayUtils.IndexWhere(activeArray, (el) => el == 1);

                var str = Helpers.StringifyVector(activeCols);

                Debug.WriteLine(str);
            }
        }
        /**/
        /// <summary>
        /// Corresponds to git\nupic\examples\sp\sp_tutorial.py
        /// </summary>
        [TestMethod]
        public void SPTutorialTest()
        {
            var parameters = GetDefaultParams();

            parameters.setInputDimensions(new int[] { 1000 });
            parameters.setColumnDimensions(new int[] { 2048 });
            parameters.setNumActiveColumnsPerInhArea(0.02 * 2048);
            parameters.setGlobalInhibition(false);

            var sp = new SpatialPooler();

            var mem = new Connections();
            parameters.apply(mem);
            sp.init(mem);

            int[] activeArray = new int[2048];

            int[] inputVector = Helpers.GetRandomVector(1000, parameters.Get<Random>(KEY.RANDOM));

            sp.compute( inputVector, activeArray, true);

            var activeCols = ArrayUtils.IndexWhere(activeArray, (el) => el == 1);

            var str = Helpers.StringifyVector(activeCols);

            Debug.WriteLine(str);

        }

        /*
        /// <summary>
        /// This test generates neghborhood cells for different radius and center of cell topoogy 64 single dimensional cell array.
        /// Reults are stored in CSV file, which is loaded by Python code 'neighborhood-test.py'to create a plotly diagram.
        /// </summary>
        [TestMethod]
        public void NeighborhoodTest()
        {
            var parameters = GetDefaultParams();

            int cellsDim1 = 64;
            int cellsDim2 = 64;

            parameters.setInputDimensions(new int[] { 32 });
            parameters.setColumnDimensions(new int[] { cellsDim1 });

            var sp = new SpatialPooler();

            var mem = new Connections();
            parameters.apply(mem);
            sp.init(mem);

            for (int rad = 1; rad < 10; rad++)
            {
                using (StreamWriter sw = new StreamWriter($"neighborhood-test-rad{rad}-center-from-{cellsDim1}-to-{0}.csv"))
                {
                    sw.WriteLine($"{cellsDim1}|{cellsDim2}|{rad}|First column defines center of neiborhood. All other columns define indicies of neiborhood columns");

                    for (int center = 0; center < 64; center++)
                    {
                        var nbs = mem.getColumnTopology().GetNeighborhood(center, rad);

                        StringBuilder sb = new StringBuilder();

                        sb.Append(center);
                        sb.Append('|');

                        foreach (var neighobordCellIndex in nbs)
                        {
                            sb.Append(neighobordCellIndex);
                            sb.Append('|');
                        }

                        string str = sb.ToString();

                        sw.WriteLine(str.TrimEnd('|'));
                    }
                }
            }
        }
        */

        /// <summary>
        /// Generates result of inhibition
        /// </summary>
        [TestMethod]
        [TestCategory("LongRunning")]
        public void SPInhibitionTest()
        {
            var parameters = GetDefaultParams();

            parameters.setInputDimensions(new int[] { 32, 32 });
            parameters.setColumnDimensions(new int[] { 32, 32 });
            parameters.setNumActiveColumnsPerInhArea(0.2 * 32 * 32);
            parameters.setGlobalInhibition(false);

            var sp = new SpatialPooler();

            var mem = new Connections();
            parameters.apply(mem);
            sp.init(mem);
            int[] inputVector = NeoCortexUtils.ReadCsvFileTest("Testfiles\\digit8_binary_32bit.txt").ToArray();
            var inputString = Helpers.StringifyVector(inputVector);
            Debug.WriteLine("Input Array: " + inputString);
            //int[] inputVector = new int[] { 1, 0, 0, 0, 1, 1, 1, 0, 1, 1};
            int[] activeArray = new int[32 * 32];
            //int iteration = -1;
            String str = "";
            for (int i = 0; i < 100; i++)
            {

                var overlaps = sp.CalculateOverlap(mem, inputVector);
                var strOverlaps = Helpers.StringifyVector(overlaps);

                var inhibitions = sp.inhibitColumns(mem, ArrayUtils.toDoubleArray(overlaps));
                var strInhibitions = Helpers.StringifyVector(inhibitions);

                sp.compute( inputVector, activeArray, true);

                var activeCols = ArrayUtils.IndexWhere(activeArray, (el) => el == 1);
                var strActiveArr = Helpers.StringifyVector(activeArray);
                Debug.WriteLine("Active array: " + strActiveArr);
                var strActiveCols = Helpers.StringifyVector(activeCols);
                Debug.WriteLine("Number of Active Column: " + activeCols.Length);
                str = strActiveCols;
                Debug.WriteLine($"{i} - {strActiveCols}");
            }
            var strOutput = Helpers.StringifyVector(activeArray);
            Debug.WriteLine("Output: " + strOutput);
        }


        /// <summary>
        /// This test do spatial pooling and save hamming distance, active columns 
        /// and speed of processing in text files in Output directory.
        /// </summary>
        /// <param name="mnistImage">original Image directory used in the test</param>
        /// <param name="imageSize">list of sizes used for testing. Image would have same value for width and length</param>
        /// <param name="topologies">list of sparse space size. Sparse space has same width and length</param>
        [TestMethod]
        [TestCategory("LongRunning")]
        [DataRow("MnistTestImages\\digit7.png", new int[] { 32, 64 }, new int[] { 10, 20 })]
        //[DataRow("MnistTestImages\\digit7.png", 128, 30)]
        public void CalculateSpeedOfLearningTest(string mnistImage, int[] imageSize, int[] topologies)
        {
            int index1 = mnistImage.IndexOf("\\") + 1;
            int index2 = mnistImage.IndexOf(".");
            string sub1 = mnistImage.Substring(0, index2);
            string sub2 = mnistImage.Substring(0, index1);
            string name = mnistImage.Substring(index1, sub1.Length - sub2.Length);
            for (int imSizeIndx = 0; imSizeIndx < imageSize.Length; imSizeIndx++)
            {
                string testName = $"{name}_{imageSize[imSizeIndx]}";
                string outputSpeedFile = $"Output\\{testName}_speed.txt";
                string inputBinaryImageFile = BinarizeImage("Output\\" + mnistImage, imageSize[imSizeIndx], testName);
                for (int topologyIndx = 0; topologyIndx < topologies.Length; topologyIndx++)
                {
                    string finalName = $"{testName}_{topologies[topologyIndx]}";
                    string outputHamDistFile = $"Output\\{finalName}_hamming.txt";
                    string outputActColFile = $"Output\\{finalName}_activeCol.txt";

                    string outputImage = $"Output\\{finalName}.png";

                    int numOfActCols = 0;
                    var sw = new Stopwatch();
                    using (StreamWriter swHam = new StreamWriter(outputHamDistFile))
                    {
                        using (StreamWriter swSpeed = new StreamWriter(outputSpeedFile, true))
                        {
                            using (StreamWriter swActCol = new StreamWriter(outputActColFile))
                            {
                                numOfActCols = topologies[topologyIndx] * topologies[topologyIndx];
                                var parameters = GetDefaultParams();
                                parameters.setInputDimensions(new int[] { imageSize[imSizeIndx], imageSize[imSizeIndx] });
                                parameters.setColumnDimensions(new int[] { topologies[topologyIndx], topologies[topologyIndx] });
                                parameters.setNumActiveColumnsPerInhArea(0.02 * numOfActCols);

                                var sp = new SpatialPooler();
                                var mem = new Connections();

                                parameters.apply(mem);
                                sw.Start();

                                sp.init(mem);

                                sw.Stop();
                                swSpeed.WriteLine($"{topologies[topologyIndx]}|{(double)sw.ElapsedMilliseconds / (double)1000}");

                                int actiColLen = numOfActCols;
                                int[] activeArray = new int[actiColLen];

                                //Read input csv file into array
                                int[] inputVector = NeoCortexUtils.ReadCsvFileTest(inputBinaryImageFile).ToArray();
                                sw.Restart();

                                int iterations = 2;
                                int[] oldArray = new int[activeArray.Length];
                                for (int k = 0; k < iterations; k++)
                                {
                                    sp.compute( inputVector, activeArray, true);

                                    var activeCols = ArrayUtils.IndexWhere(activeArray, (el) => el == 1);
                                    var distance = MathHelpers.GetHammingDistance(oldArray, activeArray);
                                    swHam.WriteLine(distance + "\n");
                                    var str = Helpers.StringifyVector(activeCols);

                                    oldArray = new int[actiColLen];
                                    activeArray.CopyTo(oldArray, 0);
                                }

                                var activeStr = Helpers.StringifyVector(activeArray);
                                swActCol.WriteLine("Active Array: " + activeStr);

                                sw.Stop();

                                int[,] twoDimenArray = ArrayUtils.Make2DArray<int>(activeArray, topologies[topologyIndx], topologies[topologyIndx]);
                                twoDimenArray = ArrayUtils.Transpose(twoDimenArray);

                                NeoCortexUtils.DrawBitmap(twoDimenArray, OutImgSize, OutImgSize, outputImage);
                            }
                        }
                    }
                }
            }
        }




        /// <summary>
        /// Binarize image to binarizedImage.
        /// </summary>
        /// <param name="mnistImage"></param>
        /// <param name="imageSize"></param>
        /// <param name="testName"></param>
        /// <returns></returns>
        private static string BinarizeImage(string mnistImage, int imageSize, string testName)
        {
            string binaryImage;

            Binarizer imageBinarizer = new Binarizer(200, 200, 200, imageSize, imageSize);
            binaryImage = $"{testName}.txt";
            if (File.Exists(binaryImage))
                File.Delete(binaryImage);

            imageBinarizer.CreateBinary(mnistImage, binaryImage);

            return binaryImage;
        }


        /// <summary>
        /// This test generate a text file of binary image from original image.The text file is 
        /// </summary>
        [TestMethod]
        [DataRow("Output\\1.png", "Output\\BinaryImages\\1.txt")]
        [DataRow("Output\\2.png", "Output\\BinaryImages\\2.txt")]
        public void BinarizeImageTest(String sourcePath, String destinationPath)
        {
            Binarizer imageBinarizer = new Binarizer(255, 255, 0, 32, 32);
            imageBinarizer.CreateBinary(sourcePath, destinationPath);
        }

        /// <summary>
        /// This test read csv file and save data in the file as List of integer value.
        /// @return List<int> list of integer value after reading file.
        /// </summary>
        [TestMethod]
        [DataRow("TestDigit\\digit1_binary_32bit.txt")]
        public List<int> ReadCsvFileTest(String sourcePath)
        {
            string fileContent = File.ReadAllText(sourcePath);
            string[] integerStrings = fileContent.Split(new char[] { '\n' }, StringSplitOptions.RemoveEmptyEntries);
            List<int> intList = new List<int>();
            for (int n = 0; n < integerStrings.Length; n++)
            {
                String s = integerStrings[n];
                char[] sub = s.ToCharArray();
                for (int j = 0; j < sub.Length - 1; j++)
                {
                    intList.Add(int.Parse(sub[j].ToString()));
                }
            }
            return intList;
        }

        #region Private Helpers

        internal static Parameters GetDefaultParams()
        {

            ThreadSafeRandom rnd = new ThreadSafeRandom(42);

            var parameters = Parameters.getAllDefaultParameters();
            parameters.Set(KEY.POTENTIAL_RADIUS, 10);
            parameters.Set(KEY.POTENTIAL_PCT, 0.75);
            parameters.Set(KEY.GLOBAL_INHIBITION, false);
            parameters.Set(KEY.LOCAL_AREA_DENSITY, -1);
            parameters.Set(KEY.NUM_ACTIVE_COLUMNS_PER_INH_AREA, 50.0);
            parameters.Set(KEY.STIMULUS_THRESHOLD, 0);
            parameters.Set(KEY.SYN_PERM_INACTIVE_DEC, 0.01);
            parameters.Set(KEY.SYN_PERM_ACTIVE_INC, 0.1);
            parameters.Set(KEY.SYN_PERM_CONNECTED, 0.1);
            parameters.Set(KEY.MIN_PCT_OVERLAP_DUTY_CYCLES, 0.001);
            parameters.Set(KEY.MIN_PCT_ACTIVE_DUTY_CYCLES, 0.001);
            //parameters.Set(KEY.WRAP_AROUND, false);
            parameters.Set(KEY.DUTY_CYCLE_PERIOD, 100);
            parameters.Set(KEY.MAX_BOOST, 10.0);
            parameters.Set(KEY.RANDOM, rnd);
            //int r = parameters.Get<int>(KEY.NUM_ACTIVE_COLUMNS_PER_INH_AREA);

            /*
            Random rnd = new Random(42);

            var parameters = Parameters.getAllDefaultParameters();
            parameters.Set(KEY.POTENTIAL_RADIUS, 16);
            parameters.Set(KEY.POTENTIAL_PCT, 0.85);
            parameters.Set(KEY.GLOBAL_INHIBITION, false);
            parameters.Set(KEY.LOCAL_AREA_DENSITY, -1.0);
            //parameters.Set(KEY.NUM_ACTIVE_COLUMNS_PER_INH_AREA, 3.0);
            parameters.Set(KEY.STIMULUS_THRESHOLD, 0.0);
            parameters.Set(KEY.SYN_PERM_INACTIVE_DEC, 0.01);
            parameters.Set(KEY.SYN_PERM_ACTIVE_INC, 0.1);
            parameters.Set(KEY.SYN_PERM_CONNECTED, 0.1);
            parameters.Set(KEY.MIN_PCT_OVERLAP_DUTY_CYCLES, 0.1);
            parameters.Set(KEY.MIN_PCT_ACTIVE_DUTY_CYCLES, 0.1);
            parameters.Set(KEY.DUTY_CYCLE_PERIOD, 10);
            parameters.Set(KEY.MAX_BOOST, 10.0);
            parameters.Set(KEY.RANDOM, rnd);
            //int r = parameters.Get<int>(KEY.NUM_ACTIVE_COLUMNS_PER_INH_AREA);
            */
            return parameters;
        }

        #endregion

    }
}<|MERGE_RESOLUTION|>--- conflicted
+++ resolved
@@ -77,32 +77,16 @@
 
         }
 
-        /// <summary>
-        /// This test is loading to prepared vectors (two boxed getInputVector1() and getInputVector2() or ...)
-        /// and does training in two ways. First, it trains vectors after each other in sequence for number of iterations.
-        /// Second, it trains every vector for number of iterations after each other to ensure, that there is o difference in result.
-        /// Output of this test is hamming distance of active columns when learning is enable and when learning is disable with different 
-        /// noise level.
-        /// </summary>
         [TestMethod]
         [TestCategory("LongRunning")]
         public void NoiseTest()
         {
-            string TestOutputFolder = nameof(NoiseTest);
-
-            if (Directory.Exists(TestOutputFolder))
-                Directory.Delete(TestOutputFolder, true);
-
-            Directory.CreateDirectory(TestOutputFolder);
-
-            Directory.CreateDirectory($"{TestOutputFolder}");
-
             const int colDimSize = 64;
 
             const int noiseStepPercent = 5;
 
             var parameters = GetDefaultParams();
-            parameters.Set(KEY.POTENTIAL_RADIUS, 32*32);
+            parameters.Set(KEY.POTENTIAL_RADIUS, 32 * 32);
             parameters.Set(KEY.POTENTIAL_PCT, 1.0);
             parameters.Set(KEY.GLOBAL_INHIBITION, true);
             parameters.Set(KEY.STIMULUS_THRESHOLD, 0.5);
@@ -110,7 +94,7 @@
             parameters.Set(KEY.LOCAL_AREA_DENSITY, -1);
             parameters.Set(KEY.NUM_ACTIVE_COLUMNS_PER_INH_AREA, 0.02 * 64 * 64);
             parameters.Set(KEY.DUTY_CYCLE_PERIOD, 1000);
-            parameters.Set(KEY.MAX_BOOST, 100.0);
+            parameters.Set(KEY.MAX_BOOST, 0.0);
             parameters.Set(KEY.SYN_PERM_INACTIVE_DEC, 0.008);
             parameters.Set(KEY.SYN_PERM_ACTIVE_INC, 0.01);
             parameters.Set(KEY.MIN_PCT_OVERLAP_DUTY_CYCLES, 0.001);
@@ -120,149 +104,80 @@
             parameters.setInputDimensions(new int[] { 32, 32 });
             parameters.setColumnDimensions(new int[] { 64, 64 });
 
-            var rnd = new Random();
-            
-            List<int[]> inputVectors = new List<int[]>();
-
-            var sp = new SpatialPooler();
+            var sp = new SpatialPoolerMT();
             var mem = new Connections();
+
+            //var rnd = new Random();
+
             parameters.apply(mem);
             sp.init(mem);
 
-            //int[] inputVec1 = ArrayUtils.ReadCsvFileTest("Output\\BinaryImages\\digit7.txt").ToArray();
-            //int[] inputVec2 = ArrayUtils.ReadCsvFileTest("Output\\BinaryImages\\digit8.txt").ToArray();
-            int[] inputVec1 = getInputVector1();
-            int[] inputVec2 = getInputVector2();
+            List<int[]> inputVectors = new List<int[]>();
+
+            inputVectors.Add(getInputVector1());
+            inputVectors.Add(getInputVector2());
+
             int vectorIndex = 0;
-            int[] activeArray1 = new int[64 * 64];
-            int[] activeArray2 = new int[64 * 64];
-
-            inputVectors.Add(inputVec1);
-            inputVectors.Add(inputVec2);
-            /*
-            for (int i = 0; i < 150; i++)
-            {
-                sp.compute(mem, inputVec1, activeArray1, true);
-                sp.compute(mem, inputVec2, activeArray2, true);          
-            }
-            */
-            
-            foreach(var intput in inputVectors)
-            {
+
+            int[][] activeArrayWithZeroNoise = new int[inputVectors.Count][];
+           
+            foreach (var inputVector in inputVectors)
+            {
+                Debug.WriteLine("");
+                Debug.WriteLine($"----- VECTOR {vectorIndex} ----------");
+
                 int[] activeArray = new int[64 * 64];
-                for (int i = 0; i < 150; i++)
+                activeArrayWithZeroNoise[vectorIndex] = new int[64 * 64];
+
+                for (int j = 0; j < 25; j += noiseStepPercent)
                 {
-                    sp.compute(mem, intput, activeArray, true);
-                    //Debug.WriteLine(Helpers.StringifyVector(ArrayUtils.IndexWhere(activeArray, (el) => el == 1)));
-                }
-                if (vectorIndex == 0)
-                {
-                    activeArray1 = new List<int>(activeArray).ToArray();
-                }
-                else
-                {
-                    activeArray2 = new List<int>(activeArray).ToArray();
-                }
-                vectorIndex++;
-            }
-            
-            Debug.WriteLine($"ActiveArray 1 = {Helpers.StringifyVector(ArrayUtils.IndexWhere(activeArray1, (el) => el == 1))}");
-            Debug.WriteLine($"ActiveArray 2 = {Helpers.StringifyVector(ArrayUtils.IndexWhere(activeArray2, (el) => el == 1))}");
-
-            Debug.WriteLine("Finish Learning");
-            vectorIndex = 0;
-    
-            foreach (var inputVector in inputVectors)
-            {
-                //Debug.WriteLine("");
-                //Debug.WriteLine($"----- VECTOR {vectorIndex} ----------");
-                
-                //int[] activeArray = new int[64 * 64];
-                //int[] activeArrayWithZeroNoise = new int[64 * 64];
-                //for (int i = 0; i < 30; i++)
-                //{
-                //    sp.compute(mem, inputVector, activeArray, true);
-                    //Debug.WriteLine($"{i}--{Helpers.StringifyVector(ArrayUtils.IndexWhere(activeArray, (el) => el == 1))}");
-                //}
-                
-                using (StreamWriter inputHam = new StreamWriter($"{TestOutputFolder}\\HammingIn_{vectorIndex}.txt", true))
-                {
-                    using (StreamWriter outputHam = new StreamWriter($"{TestOutputFolder}\\HammingOut_{vectorIndex}.txt", true))
+                    Debug.WriteLine($"--- Vector {0} - Noise Iteration {j} ----------");
+
+                    int[] noisedInput;
+
+                    if (j > 0)
                     {
-                        inputHam.WriteLine("---------------");
-                        outputHam.WriteLine("---------------");
-                        for (int j = 0; j < (100+noiseStepPercent); j += noiseStepPercent)
-                        {
-                            //Debug.WriteLine($"--- Vector {0} - Noise Iteration {j} ----------");
-                            int[] noisedInput = new int[32 * 32];
-                            int[] noisedActiveArray = new int[64 * 64];
-                            if (j > 0)
-                            {
-                                noisedInput = ArrayUtils.flipBit(inputVector, (double)((double)j / 100.00));
-                            }
-                            else
-                                noisedInput = new List<int>(inputVector).ToArray();
-
-                            var d = MathHelpers.GetHammingDistance(inputVector, noisedInput, true);
-                            inputHam.WriteLine(d);
-                            //Debug.WriteLine($"Input with noise {j} - HamDist: {d}");
-                            //Debug.WriteLine($"Original: {Helpers.StringifyVector(inputVector)}");
-                            //Debug.WriteLine($"Noised:   {Helpers.StringifyVector(noisedInput)}");
-
-<<<<<<< HEAD
-                            for (int i = 0; i < 1; i++)
-                            {
-                                sp.compute(mem, noisedInput, noisedActiveArray, false);
-                                //Debug.WriteLine($"{i}--{Helpers.StringifyVector(ArrayUtils.IndexWhere(noisedActiveArray, (el) => el == 1))}");
-=======
+                        noisedInput = ArrayUtils.flipBit(inputVector, (double)((double)j / 100.00));
+                    }
+                    else
+                        noisedInput = inputVector;
+
+                    var d = MathHelpers.GetHammingDistance(inputVector, noisedInput, true);
+                    Debug.WriteLine($"Input with noise {j} - HamDist: {d}");
+                    Debug.WriteLine($"Original: {Helpers.StringifyVector(inputVector)}");
+                    Debug.WriteLine($"Noised:   {Helpers.StringifyVector(noisedInput)}");
+
                     for (int i = 0; i < 10; i++)
                     {
                         sp.compute( noisedInput, activeArray, true);
                         if (j > 0)
                             Debug.WriteLine($"{ MathHelpers.GetHammingDistance(activeArrayWithZeroNoise[vectorIndex], activeArray, true)} -> {Helpers.StringifyVector(ArrayUtils.IndexWhere(activeArray, (el) => el == 1))}");
                     }
->>>>>>> 091651d0
-
-                                //if (j > 0)
-                                //Debug.WriteLine($"{ MathHelpers.GetHammingDistance(activeArrayWithZeroNoise, activeArray, true)} -> {Helpers.StringifyVector(ArrayUtils.IndexWhere(activeArray, (el) => el == 1))}");
-                            }
-                            //Debug.WriteLine($"{Helpers.StringifyVector(ArrayUtils.IndexWhere(noisedActiveArray, (el) => el == 1))}");
-                            var d2 = 0.0;
-                            if (vectorIndex == 0)
-                            {
-                                d2 = MathHelpers.GetHammingDistance(activeArray1, noisedActiveArray, true);
-                            }
-                            else
-                            {
-                                d2 = MathHelpers.GetHammingDistance(activeArray2, noisedActiveArray, true);
-                            }
-                            
-                            //if (j == 0)
-                            //{
-                            //    Array.Copy(activeArray, activeArrayWithZeroNoise, activeArrayWithZeroNoise.Length);
-                            //}
-                            
-                            //var activeCols = ArrayUtils.IndexWhere(activeArray, (el) => el == 1);
-
-                            //var d2 = MathHelpers.GetHammingDistance(noisedActiveArray, activeArray, true);
-                            outputHam.WriteLine($"{d2}");
-                            //Debug.WriteLine($"Output with noise {j} - Ham Dist: {d2}");
-                            //Debug.WriteLine($"Original: {Helpers.StringifyVector(ArrayUtils.IndexWhere(activeArray1, (el) => el == 1))}");
-                            //Debug.WriteLine($"Noised:   {Helpers.StringifyVector(ArrayUtils.IndexWhere(noisedActiveArray, (el) => el == 1))}");
-
-                            //List<int[,]> arrays = new List<int[,]>();
-
-                            //int[,] twoDimenArray = ArrayUtils.Make2DArray<int>(activeArray, 64, 64);
-                            //twoDimenArray = ArrayUtils.Transpose(twoDimenArray);
-
-                            //arrays.Add(ArrayUtils.Transpose(ArrayUtils.Make2DArray<int>(noisedInput, 32, 32)));
-                            //arrays.Add(ArrayUtils.Transpose(ArrayUtils.Make2DArray<int>(activeArray, 64, 64)));
-
-                            //NeoCortexUtils.DrawHeatmaps(bostArrays, $"{outputImage}_boost.png", 1024, 1024, 150, 50, 5);
-                            //NeoCortexUtils.DrawBitmaps(arrays, $"Vector_{vectorIndex}_Noise_{j * 10}.png", Color.Yellow, Color.Gray, OutImgSize, OutImgSize);
-                        }
+
+                    if (j == 0)
+                    {
+                        Array.Copy(activeArray, activeArrayWithZeroNoise[vectorIndex], activeArrayWithZeroNoise[vectorIndex].Length);
                     }
+
+                    var activeCols = ArrayUtils.IndexWhere(activeArray, (el) => el == 1);
+
+                    var d2 = MathHelpers.GetHammingDistance(activeArrayWithZeroNoise[vectorIndex], activeArray, true);
+                    Debug.WriteLine($"Output with noise {j} - Ham Dist: {d2}");
+                    Debug.WriteLine($"Original: {Helpers.StringifyVector(ArrayUtils.IndexWhere(activeArrayWithZeroNoise[vectorIndex], (el) => el == 1))}");
+                    Debug.WriteLine($"Noised:   {Helpers.StringifyVector(ArrayUtils.IndexWhere(activeArray, (el) => el == 1))}");
+
+                    List<int[,]> arrays = new List<int[,]>();
+
+                    int[,] twoDimenArray = ArrayUtils.Make2DArray<int>(activeArray, 64, 64);
+                    twoDimenArray = ArrayUtils.Transpose(twoDimenArray);
+
+                    arrays.Add(ArrayUtils.Transpose(ArrayUtils.Make2DArray<int>(noisedInput, 32, 32)));
+                    arrays.Add(ArrayUtils.Transpose(ArrayUtils.Make2DArray<int>(activeArray, 64, 64)));
+
+                    //   NeoCortexUtils.DrawHeatmaps(bostArrays, $"{outputImage}_boost.png", 1024, 1024, 150, 50, 5);
+                    NeoCortexUtils.DrawBitmaps(arrays, $"Vector_{vectorIndex}_Noise_{j * 10}.png", Color.Yellow, Color.Gray, OutImgSize, OutImgSize);
                 }
+
                 vectorIndex++;
             }
 
@@ -272,7 +187,7 @@
             // some noise to it. Then it predicts it.
             // Calculated hamming distance (percent overlap) between predicted output and output 
             // trained without noise is final result, which should be higher than 95% (realistic guess).
-            /*
+
             vectorIndex = 0;
 
             foreach (var inputVector in inputVectors)
@@ -289,74 +204,13 @@
 
                 Assert.IsTrue(dist >= 95);
             }
-            */
-        }
-
-        [TestMethod]
-        public void createVector()
-        {
-            List<int[]> inputVectors = new List<int[]>();
-            //int[] inputVec1 = ArrayUtils.ReadCsvFileTest("Output\\BinaryImages\\digit7.txt").ToArray();
-            int[] inputVec1 = getInputVector1();
-            int[] inputVec2 = getInputVector2();
-            inputVectors.Add(inputVec1);
-            inputVectors.Add(inputVec2);
-            int count = 0;
-            foreach (var vec in inputVectors)
-            {
-                count++;
-                List<int[,]> arrays = new List<int[,]>();
-                arrays.Add(ArrayUtils.Transpose(ArrayUtils.Make2DArray<int>(vec, 32, 32)));
-                var str = Helpers.StringifyVector(vec);
-                Debug.WriteLine($"{count}: {str}");
-                //NeoCortexUtils.DrawBitmaps(arrays,$"Output\\{count}.png", Color.Yellow, Color.Gray, OutImgSize, OutImgSize);
-            }
-        }
-
-        [TestMethod]
-        public void testing()
-        {
-            var parameters = GetDefaultParams();
-            parameters.Set(KEY.POTENTIAL_RADIUS, 10);
-            parameters.Set(KEY.POTENTIAL_PCT, 0.85);
-            parameters.Set(KEY.GLOBAL_INHIBITION, true);
-            parameters.Set(KEY.STIMULUS_THRESHOLD, 0.5);
-            parameters.Set(KEY.INHIBITION_RADIUS, (int)15);
-            parameters.Set(KEY.LOCAL_AREA_DENSITY, -1);
-            parameters.Set(KEY.NUM_ACTIVE_COLUMNS_PER_INH_AREA, 0.02 * 64 * 64);
-            parameters.Set(KEY.DUTY_CYCLE_PERIOD, 1000);
-            parameters.Set(KEY.MAX_BOOST, 0.0);
-            parameters.Set(KEY.SYN_PERM_INACTIVE_DEC, 0.008);
-            parameters.Set(KEY.SYN_PERM_ACTIVE_INC, 0.01);
-            parameters.Set(KEY.MIN_PCT_OVERLAP_DUTY_CYCLES, 0.001);
-
-            parameters.Set(KEY.SEED, 42);
-
-            parameters.setInputDimensions(new int[] { 32, 32 });
-            parameters.setColumnDimensions(new int[] { 64, 64 });
-
-            var rnd = new Random();
-
-            var sp = new SpatialPooler();
-            var mem = new Connections();
-            parameters.apply(mem);
-            sp.init(mem);
-            int[] oldArray = new int[64 * 64];
-            int[] inputVec = getInputVector1();
-            int[] activeArray = new int[64 * 64];
-            for (int i = 0; i < 150; i++)
-            {
-                sp.compute(mem, inputVec, activeArray, true);
-                var d = MathHelpers.GetHammingDistance(oldArray, activeArray, true);
-                oldArray = new int[64*64];
-                activeArray.CopyTo(oldArray, 0);
-                Debug.WriteLine(d);
-            }
-        }
+        }
+
 
         private static int[] getInputVector1()
         {
             int[] inputVector = new int[1024];
+
             for (int i = 0; i < 31; i++)
             {
                 for (int j = 0; j < 32; j++)
@@ -367,6 +221,7 @@
                         inputVector[i * 32 + j] = 0;
                 }
             }
+
             return inputVector;
         }
 
@@ -384,31 +239,8 @@
                         inputVector[i * 32 + j] = 0;
                 }
             }
+
             return inputVector;
-        }
-
-        private static double OverlapOnBit(int[] arr1, int[] arr2)
-        {
-            int sum1 = 0;
-            int sum2 = 0;
-            int overlapBitCounter = 0;
-            for (int i = 0; i < arr1.Length; i++)
-            {
-                if (arr1[i] == 1)
-                {
-                    sum1++;
-                }
-                if (arr2[i] == 1)
-                {
-                    sum2++;
-                }
-                if (arr1[i] == 1 && arr2[i]== 1)
-                {
-                    overlapBitCounter++;
-                }
-            }
-            int min = Math.Min(sum1, sum2);
-            return (double)overlapBitCounter*100/min;
         }
 
         /// <summary>
@@ -444,7 +276,7 @@
                 Debug.WriteLine(str);
             }
         }
-        /**/
+
         /// <summary>
         /// Corresponds to git\nupic\examples\sp\sp_tutorial.py
         /// </summary>
@@ -478,7 +310,7 @@
 
         }
 
-        /*
+
         /// <summary>
         /// This test generates neghborhood cells for different radius and center of cell topoogy 64 single dimensional cell array.
         /// Reults are stored in CSV file, which is loaded by Python code 'neighborhood-test.py'to create a plotly diagram.
@@ -508,7 +340,7 @@
 
                     for (int center = 0; center < 64; center++)
                     {
-                        var nbs = mem.getColumnTopology().GetNeighborhood(center, rad);
+                        var nbs = HtmCompute.GetNeighborhood(center, rad, mem.getColumnTopology().HtmTopology);
 
                         StringBuilder sb = new StringBuilder();
 
@@ -528,7 +360,7 @@
                 }
             }
         }
-        */
+
 
         /// <summary>
         /// Generates result of inhibition
@@ -698,16 +530,14 @@
             return binaryImage;
         }
 
-
         /// <summary>
         /// This test generate a text file of binary image from original image.The text file is 
         /// </summary>
         [TestMethod]
-        [DataRow("Output\\1.png", "Output\\BinaryImages\\1.txt")]
-        [DataRow("Output\\2.png", "Output\\BinaryImages\\2.txt")]
+        [DataRow("TestFiles\\digit8.png", "digit8_binarized.txt")]
         public void BinarizeImageTest(String sourcePath, String destinationPath)
         {
-            Binarizer imageBinarizer = new Binarizer(255, 255, 0, 32, 32);
+            Binarizer imageBinarizer = new Binarizer(200, 200, 200, 32, 32);
             imageBinarizer.CreateBinary(sourcePath, destinationPath);
         }
 
