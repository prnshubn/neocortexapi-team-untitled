--- conflicted
+++ resolved
@@ -228,16 +228,8 @@
         this.chart.nativeChart = chartInstance;
         chartInstance.container.nativeChart = chartInstance;
         chartInstance.container.options = this.options;
-<<<<<<< HEAD
      
         (<any>document).nativeChart = chartInstance;
-=======
-      
-
-        document.nativeChart = chartInstance;
-        
-
->>>>>>> 75473fe1
          //calling mouse events to rotate the container/chart with mouse
         Highcharts.addEvent(chartInstance.container, 'mousedown', this.dragStart);
         //calling touch events to rotate the container/chart with touch
@@ -251,13 +243,8 @@
      * 
      */
     dragStart(eStart): any {
-<<<<<<< HEAD
       
         eStart = (<any>document).nativeChart.pointer.normalize(eStart);
-=======
-
-        eStart = document.nativeChart.pointer.normalize(eStart);
->>>>>>> 75473fe1
         var posX = eStart.chartX;
         var posY = eStart.chartY;
         var alpha = this.options.chart.options3d.alpha;
@@ -287,11 +274,7 @@
     
     }
     
-<<<<<<< HEAD
     public createChart()  { 
-=======
-    public static fillupChart(ncModel: NeoCortexModel)  { 
->>>>>>> 75473fe1
 
       var model  = neoCortexUtils.createModel(2, [10,3], 6);
     }
