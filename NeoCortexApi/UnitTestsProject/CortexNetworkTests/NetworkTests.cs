--- conflicted
+++ resolved
@@ -24,18 +24,11 @@
         {
             bool learn = true;
             Parameters p = Parameters.getAllDefaultParameters();
-<<<<<<< HEAD
-            string[] categories = new string[] {"A", "B", "C", "D"};
-            //string[] categories = new string[] { "A", "B", "C", "D", "E", "F", "G", "H", "I", "K", "L" , "M", "O", "P", "Q", "R", "S", "T", "U", "V", "W", "X", "Y", "Z", "Ö" };
-=======
             p.Set(KEY.RANDOM, new ThreadSafeRandom(42));
             p.Set(KEY.INPUT_DIMENSIONS, new int[] { 100 });
             p.Set(KEY.CELLS_PER_COLUMN, 30);
-
-            //string[] categories = new string[] {"A", "B", "C", "D","E","F","G","H","J","K"};
-            string[] categories = new string[] { "A", "B", "C", "D" };
-            //string[] categories = new string[] { "A", "B", "C", "D" };
->>>>>>> ee597a6c
+            string[] categories = new string[] {"A", "B", "C", "D"};
+            //string[] categories = new string[] { "A", "B", "C", "D", "E", "F", "G", "H", "I", "K", "L" , "M", "O", "P", "Q", "R", "S", "T", "U", "V", "W", "X", "Y", "Z", "Ö" };
             CortexNetwork net = new CortexNetwork("my cortex");
             List<CortexRegion> regions = new List<CortexRegion>();
             CortexRegion region0 = new CortexRegion("1st Region");
@@ -63,128 +56,8 @@
 
             //IClassifier<string, ComputeCycle> cls = new HtmClassifier<string, ComputeCycle>();
             HtmClassifier<string, ComputeCycle> cls = new HtmClassifier<string, ComputeCycle>();
-<<<<<<< HEAD
-            //IClassifier< string, ComputeCycle> cls = new HtmClassifier_Test<string, ComputeCycle>();
-            string[] inputs = new string[] { "A", "B", "C", "D" };
-            //string[] inputs = new string[] { "A", "B", "C", "C", "D", "E", "F", "G", "G", "G", "G", "L", "M", "O", "P", "Q", "R", "S", "T", "U", "V", "W", "X", "Y", "Z"};
-            for (int i = 0; i < 50; i++)
-=======
             HtmClassifier_Test<string, ComputeCycle> cls1 = new HtmClassifier_Test<string, ComputeCycle>();
             //string[] inputs = new string[] { "A", "B", "C", "D" };
-            string[] inputs = new string[] { "A", "B", "C", "D" };
-
-            //
-            // This trains SP.
-            foreach (var input in inputs)
-            {
-                Debug.WriteLine($" ** {input} **");
-                for (int i = 0; i < 3; i++)
-                {
-                    var lyrOut = layer1.Compute((object)input, learn) as ComputeCycle;
-                }
-            }
-
-            layer1.HtmModules.Add(tm1);
-
-            for (int i = 0; i < 200; i++)
->>>>>>> ee597a6c
-            {
-                foreach (var input in inputs)
-                {
-                    var lyrOut = layer1.Compute((object)input, learn) as ComputeCycle;
-                    //cls1.Learn(input, lyrOut.activeCells.ToArray(), learn);
-                    //Debug.WriteLine($"Current Input: {input}");
-                    cls.Learn(input, lyrOut.activeCells.ToArray(), lyrOut.predictiveCells.ToArray());
-<<<<<<< HEAD
-                    Debug.WriteLine($"Current Input: {input}");
-                    if (learn == false)
-                    {
-                        Debug.WriteLine($"Predict Input When Not Learn: {cls.GetPredictedInputValue(lyrOut.predictiveCells.ToArray())}");
-                    }
-                    else
-                    {
-                        Debug.WriteLine($"Predict Input: {cls.GetPredictedInputValue(lyrOut.predictiveCells.ToArray())}");
-                    }
-                    
-                    //Debug.WriteLine("-----------------------------------------------------------\n----------------------------------------------------------");
-=======
-                    //Debug.WriteLine($"Next Input: {cls1.Inference(lyrOut.predictiveCells.ToArray())}");
-                    Debug.WriteLine($"Current Input: {cls.GetInputValue(lyrOut.activeCells.ToArray())}");
-                    Debug.WriteLine($"Predict Input: {cls.GetPredictedInputValue(lyrOut.predictiveCells.ToArray())}");
-                    Debug.WriteLine("-----------------------------------------------------------\n----------------------------------------------------------");
->>>>>>> ee597a6c
-                }
-
-                tm1.reset(mem);
-<<<<<<< HEAD
-                if (i == 20)
-                {
-                    Debug.WriteLine("Stop Learning From Here-----------------------------------------------------------------------------------------------------\n"
-                        +"-----------------------------------------------------------------------------------------------" +
-                        "-------------------------------------------------------------------------------------------------");
-                    learn = false;
-                    //tm1.reset(mem);
-                    
-=======
-            }
-
-            Debug.WriteLine("------------------------------------------------------------------------\n----------------------------------------------------------------------------");
-            /*
-            learn = false;
-            for (int i = 0; i < 19; i++)
-            {
-                foreach (var input in inputs)
-                {
-                    layer1.Compute((object)input, learn);
-                }
-            }
-            */
-
-        }
-
-        /// <summary>
-        ///      L1
-        ///   L11  L12
-        /// </summary>
-        [TestMethod]
-        [TestCategory("NetworkTests")]
-        public void InitThreeRegionsTests()
-        {
-            bool learn = true;
-            Parameters p = Parameters.getAllDefaultParameters();
-            p.Set(KEY.RANDOM, new ThreadSafeRandom(42));
-            p.Set(KEY.INPUT_DIMENSIONS, new int[] { 100 });
-            p.Set(KEY.CELLS_PER_COLUMN, 30);
-
-            string[] categories = new string[] { "A", "B", "C", "D" };
-
-            CortexNetwork net = new CortexNetwork("my cortex");
-            List<CortexRegion> regions = new List<CortexRegion>();
-            CortexRegion region0 = new CortexRegion("1st Region");
-            regions.Add(region0);
-
-            SpatialPoolerMT sp1 = new SpatialPoolerMT();
-            TemporalMemory tm1 = new TemporalMemory();
-            var mem = new Connections();
-            p.apply(mem);
-            sp1.init(mem, UnitTestHelpers.GetMemory());
-            tm1.init(mem);
-            Dictionary<string, object> settings = new Dictionary<string, object>();
-            //settings.Add("W", 25);
-            settings.Add("N", 100);
-            //settings.Add("Radius", 1);
-
-            EncoderBase encoder = new CategoryEncoder(categories, settings);
-            //encoder.Encode()
-            CortexLayer<object, object> layer1 = new CortexLayer<object, object>("L1");
-            region0.AddLayer(layer1);
-            layer1.HtmModules.Add(encoder);
-            layer1.HtmModules.Add(sp1);
-            //layer1.HtmModules.Add(tm1);
-            //layer1.Compute();
-
-            HtmClassifier<string, ComputeCycle> cls = new HtmClassifier<string, ComputeCycle>();
-            HtmClassifier_Test<string, ComputeCycle> cls1 = new HtmClassifier_Test<string, ComputeCycle>();
             string[] inputs = new string[] { "A", "B", "C", "D" };
 
             //
@@ -208,11 +81,28 @@
                     //cls1.Learn(input, lyrOut.activeCells.ToArray(), learn);
                     //Debug.WriteLine($"Current Input: {input}");
                     cls.Learn(input, lyrOut.activeCells.ToArray(), lyrOut.predictiveCells.ToArray());
-                    //Debug.WriteLine($"Next Input: {cls1.Inference(lyrOut.predictiveCells.ToArray())}");
-                    Debug.WriteLine($"Current Input: {cls.GetInputValue(lyrOut.activeCells.ToArray())}");
-                    Debug.WriteLine($"Predict Input: {cls.GetPredictedInputValue(lyrOut.predictiveCells.ToArray())}");
-                    Debug.WriteLine("-----------------------------------------------------------\n----------------------------------------------------------");
->>>>>>> ee597a6c
+                    Debug.WriteLine($"Current Input: {input}");
+                    if (learn == false)
+                    {
+                        Debug.WriteLine($"Predict Input When Not Learn: {cls.GetPredictedInputValue(lyrOut.predictiveCells.ToArray())}");
+                    }
+                    else
+                    {
+                        Debug.WriteLine($"Predict Input: {cls.GetPredictedInputValue(lyrOut.predictiveCells.ToArray())}");
+                    }
+                    
+                    //Debug.WriteLine("-----------------------------------------------------------\n----------------------------------------------------------");
+                }
+
+                tm1.reset(mem);
+                if (i == 20)
+                {
+                    Debug.WriteLine("Stop Learning From Here-----------------------------------------------------------------------------------------------------\n"
+                        +"-----------------------------------------------------------------------------------------------" +
+                        "-------------------------------------------------------------------------------------------------");
+                    learn = false;
+                    //tm1.reset(mem);
+                    
                 }
 
                 tm1.reset(mem);
