﻿// Copyright (c) Damir Dobric. All rights reserved.
// Licensed under the Apache License, Version 2.0. See LICENSE in the project root for license information.
using Microsoft.VisualStudio.TestTools.UnitTesting;
using System;
using System.Collections.Generic;
using System.Linq;
using System.Globalization;
using NeoCortexApi.Encoders;
using NeoCortexApi.Network;
using NeoCortexApi;
using NeoCortexApi.Entities;
using System.Diagnostics;
using NeoCortexEntities.NeuroVisualizer;
using WebSocketNeuroVisualizer;
using NeoCortexApi.Utility;
using System.Text;
using System.IO;
using System.Threading;
using System.Net.WebSockets;
using System.Threading.Tasks;

namespace UnitTestsProject
{
    [TestClass]
    public class NetworkTests
    {

        /// <summary>
        /// It learns the sequence of elements.
        /// We provide a sequence A,B,C,D and repeat it. 
        /// By calling .Reset() we indicate end of sequence.
        /// We first start learning of region with SP algorithm only. This is called NewBorn-stage. In this stage
        /// SP simply learn patterns to enter a stable stage. To eneter stable stage SP needs 2-3 iterations.
        /// After NewBorn-stage we add TM as second algorithm and start learning sequences.
        /// We do learn sequences 10 iterations with learn=true. When starting the 11th iteration (experimentaly detected) learn is set to false
        /// and inference mode is entered to predict newxt step.
        /// </summary>
        [TestMethod]
        [TestCategory("NetworkTests")]
        public void CategorySequenceExperiment()
        {
            bool learn = true;
            Parameters p = Parameters.getAllDefaultParameters();
            p.Set(KEY.RANDOM, new ThreadSafeRandom(42));
            p.Set(KEY.INPUT_DIMENSIONS, new int[] { 100 });
            p.Set(KEY.CELLS_PER_COLUMN, 30);
            string[] categories = new string[] { "A", "B", "C", "D" };
            //string[] categories = new string[] { "A", "B", "C", "D", "E", "F", "G", "H", "I", "K", "L" , "M", "O", "P", "Q", "R", "S", "T", "U", "V", "W", "X", "Y", "Z", "Ö" };
            CortexNetwork net = new CortexNetwork("my cortex");
            List<CortexRegion> regions = new List<CortexRegion>();
            CortexRegion region0 = new CortexRegion("1st Region");
            regions.Add(region0);

            SpatialPoolerMT sp1 = new SpatialPoolerMT();
            TemporalMemory tm1 = new TemporalMemory();
            var mem = new Connections();
            p.apply(mem);
            sp1.init(mem, UnitTestHelpers.GetMemory());
            tm1.init(mem);
            Dictionary<string, object> settings = new Dictionary<string, object>();
            //settings.Add("W", 25);
            settings.Add("N", 100);
            //settings.Add("Radius", 1);

            EncoderBase encoder = new CategoryEncoder(categories, settings);
            //encoder.Encode()
            CortexLayer<object, object> layer1 = new CortexLayer<object, object>("L1");
            region0.AddLayer(layer1);
            layer1.HtmModules.Add("encoder", encoder);
            layer1.HtmModules.Add("sp", sp1);
            //layer1.HtmModules.Add(tm1);
            //layer1.Compute();

            //IClassifier<string, ComputeCycle> cls = new HtmClassifier<string, ComputeCycle>();
            HtmClassifier<string, ComputeCycle> cls = new HtmClassifier<string, ComputeCycle>();
            HtmUnionClassifier<string, ComputeCycle> cls1 = new HtmUnionClassifier<string, ComputeCycle>();
            //string[] inputs = new string[] { "A", "B", "C", "D" };
            string[] inputs = new string[] { "A", "B", "C", "D" };

            //
            // This trains SP.
            foreach (var input in inputs)
            {
                Debug.WriteLine($" ** {input} **");
                for (int i = 0; i < 3; i++)
                {
                    var lyrOut = layer1.Compute((object)input, learn) as ComputeCycle;
                }
            }

            // Here we add TM module to the layer.
            layer1.HtmModules.Add("tm", tm1);

            //
            // Now, training with SP+TM. SP is pretrained on pattern.
            for (int i = 0; i < 200; i++)
            {
                foreach (var input in inputs)
                {
                    var lyrOut = layer1.Compute(input, learn) as ComputeCycle;
                    //cls1.Learn(input, lyrOut.activeCells.ToArray(), learn);
                    //Debug.WriteLine($"Current Input: {input}");
                    cls.Learn(input, lyrOut.ActiveCells.ToArray());
                    Debug.WriteLine($"Current Input: {input}");
                    if (learn == false)
                    {
                        Debug.WriteLine($"Predict Input When Not Learn: {cls.GetPredictedInputValue(lyrOut.PredictiveCells.ToArray())}");
                    }
                    else
                    {
                        Debug.WriteLine($"Predict Input: {cls.GetPredictedInputValue(lyrOut.PredictiveCells.ToArray())}");
                    }

                    Debug.WriteLine("-----------------------------------------------------------\n----------------------------------------------------------");
                }


                if (i == 10)
                {
                    Debug.WriteLine("Stop Learning From Here----------------------------");
                    learn = false;
                }

                // tm1.reset(mem);
            }

            Debug.WriteLine("------------------------------------------------------------------------\n----------------------------------------------------------------------------");
            /*
            learn = false;
            for (int i = 0; i < 19; i++)
            {
                foreach (var input in inputs)
                {
                    layer1.Compute((object)input, learn);
                }
            }
            */

        }

        /// <summary>
        /// It learns the sequence of elements of type double. Useful to test sequence stability in dependence on cells, num of elements
        /// topology etc.
        /// </summary>
        [TestMethod]
        [TestCategory("NetworkTests")]
        public void LongerSequenceExperiment()
        {
            int inputBits = 1024;

            bool learn = true;
            Parameters p = Parameters.getAllDefaultParameters();
            p.Set(KEY.RANDOM, new ThreadSafeRandom(42));
            p.Set(KEY.INPUT_DIMENSIONS, new int[] { inputBits });
            p.Set(KEY.CELLS_PER_COLUMN, 10);
            p.Set(KEY.COLUMN_DIMENSIONS, new int[] { 2048 });

            CortexNetwork net = new CortexNetwork("my cortex");
            List<CortexRegion> regions = new List<CortexRegion>();
            CortexRegion region0 = new CortexRegion("1st Region");
            regions.Add(region0);

            SpatialPoolerMT sp1 = new SpatialPoolerMT();
            TemporalMemory tm1 = new TemporalMemory();
            var mem = new Connections();
            p.apply(mem);
            sp1.init(mem, UnitTestHelpers.GetMemory());
            tm1.init(mem);

            Dictionary<string, object> settings = new Dictionary<string, object>()
            {
                { "W", 21},
                { "N", inputBits},
                { "Radius", -1.0},
                { "MinVal", 0.0},
               // { "MaxVal", 20.0 },
                { "Periodic", false},
                { "Name", "scalar"},
                { "ClipInput", false},
            };

            double max = 50;
            List<double> lst = new List<double>();
            for (double i = 0; i < max; i++)
            {
                lst.Add(i);
            }
            settings["MaxVal"] = max;

            EncoderBase encoder = new ScalarEncoder(settings);

            CortexLayer<object, object> layer1 = new CortexLayer<object, object>("L1");
            //
            // NewBorn learning stage.
            region0.AddLayer(layer1);
            layer1.HtmModules.Add("encoder", encoder);
            layer1.HtmModules.Add("sp", sp1);

            HtmClassifier<double, ComputeCycle> cls = new HtmClassifier<double, ComputeCycle>();

            double[] inputs = lst.ToArray();

            //
            // This trains SP.
            foreach (var input in inputs)
            {
                Debug.WriteLine($" ** {input} **");
                for (int i = 0; i < 3; i++)
                {
                    var lyrOut = layer1.Compute((object)input, learn) as ComputeCycle;
                }
            }

            // Here we add TM module to the layer.
            layer1.HtmModules.Add("tm", tm1);

            //
            // Now, training with SP+TM. SP is pretrained on pattern.
            for (int i = 0; i < 200; i++)
            {
                foreach (var input in inputs)
                {
                    var lyrOut = layer1.Compute(input, learn) as ComputeCycle;

                    cls.Learn(input, lyrOut.ActiveCells.ToArray());

                    Debug.WriteLine($"-------------- {input} ---------------");

                    if (learn == false)
                        Debug.WriteLine($"Inference mode");

                    Debug.WriteLine($"W: {Helpers.StringifyVector(lyrOut.WinnerCells.Select(c => c.Index).ToArray())}");
                    Debug.WriteLine($"P: {Helpers.StringifyVector(lyrOut.PredictiveCells.Select(c => c.Index).ToArray())}");

                    Debug.WriteLine($"Current Input: {input} \t| Predicted Input: {cls.GetPredictedInputValue(lyrOut.PredictiveCells.ToArray())}");
                }

                if (i == 50)
                {
                    Debug.WriteLine("Stop Learning From Here. Entering inference mode.");
                    learn = false;
                }

                tm1.reset(mem);
            }

            cls.TraceState();

            Debug.WriteLine("------------------------------------------------------------------------\n----------------------------------------------------------------------------");
        }


        /// <summary>
        ///
        /// </summary>
        [TestMethod]
        [TestCategory("NetworkTests")]
        public void SimpleSequenceExperiment()
        {
            int inputBits = 50;
            //int inputBits = 5;

            bool learn = true;
            Parameters p = Parameters.getAllDefaultParameters();
            p.Set(KEY.RANDOM, new ThreadSafeRandom(42));
            p.Set(KEY.INPUT_DIMENSIONS, new int[] { inputBits });
            //p.Set(KEY.CELLS_PER_COLUMN, 100);
            p.Set(KEY.CELLS_PER_COLUMN, 5);
            p.Set(KEY.COLUMN_DIMENSIONS, new int[] { 500 });
            //p.Set(KEY.COLUMN_DIMENSIONS, new int[] { 5 });
            //p.setStimulusThreshold(1);
            //p.setMinThreshold(1);

            CortexNetwork net = new CortexNetwork("my cortex");
            List<CortexRegion> regions = new List<CortexRegion>();
            CortexRegion region0 = new CortexRegion("1st Region");

            regions.Add(region0);

            SpatialPoolerMT sp1 = new SpatialPoolerMT();
            TemporalMemory tm1 = new TemporalMemory();
            var mem = new Connections();
            p.apply(mem);
            sp1.init(mem, UnitTestHelpers.GetMemory());
            tm1.init(mem);

            Dictionary<string, object> settings = new Dictionary<string, object>()
            {
                { "W", 7},
                //{ "W", 1},
                { "N", inputBits},
                { "Radius", -1.0},
                { "MinVal", 0.0},
               // { "MaxVal", 20.0 },
                { "Periodic", false},
                { "Name", "scalar"},
                { "ClipInput", false},
            };

            double max = 10;

            List<double> lst = new List<double>();
            for (double i = max - 1; i >= 0; i--)
            {
                lst.Add(i);
            }

            settings["MaxVal"] = max;

            EncoderBase encoder = new ScalarEncoder(settings);

            CortexLayer<object, object> layer1 = new CortexLayer<object, object>("L1");
            //
            // NewBorn learning stage.
            region0.AddLayer(layer1);
            layer1.HtmModules.Add("encoder", encoder);
            layer1.HtmModules.Add("sp", sp1);

            HtmClassifier<double, ComputeCycle> cls = new HtmClassifier<double, ComputeCycle>();

            double[] inputs = lst.ToArray();

            //
            // This trains SP.
            foreach (var input in inputs)
            {
                Debug.WriteLine($" ** {input} **");
                for (int i = 0; i < 3; i++)
                {
                    var lyrOut = layer1.Compute((object)input, learn) as ComputeCycle;
                }
            }

            // Here we add TM module to the layer.
            layer1.HtmModules.Add("tm", tm1);

            int cycle = 0;
            int matches = 0;

            double lastPredictedValue = 0;
            //
            // Now, training with SP+TM. SP is pretrained on pattern.
            for (int i = 0; i < 460; i++)
            {
                matches = 0;

                cycle++;

                foreach (var input in inputs)
                {
                    var lyrOut = layer1.Compute(input, learn) as ComputeCycle;

                    cls.Learn(input, lyrOut.ActiveCells.ToArray());

                    Debug.WriteLine($"-------------- {input} ---------------");

                    if (learn == false)
                        Debug.WriteLine($"Inference mode");

                    Debug.WriteLine($"W: {Helpers.StringifyVector(lyrOut.WinnerCells.Select(c => c.Index).ToArray())}");
                    Debug.WriteLine($"P: {Helpers.StringifyVector(lyrOut.PredictiveCells.Select(c => c.Index).ToArray())}");

                    var predictedValue = cls.GetPredictedInputValue(lyrOut.PredictiveCells.ToArray());

                    Debug.WriteLine($"Current Input: {input} \t| - Predicted value in previous cycle: {lastPredictedValue} \t| Predicted Input for the next cycle: {predictedValue}");

                    if (input == lastPredictedValue)
                    {
                        matches++;
                        Debug.WriteLine($"Match. Actual value: {input} - Predicted value: {lastPredictedValue}");
                    }
                    else
                        Debug.WriteLine($"Missmatch! Actual value: {input} - Predicted value: {lastPredictedValue}");

                    lastPredictedValue = predictedValue;
                }

                if (i == 500)
                {
                    Debug.WriteLine("Stop Learning From Here. Entering inference mode.");
                    learn = false;
                }

                //tm1.reset(mem);

                Debug.WriteLine($"Cycle: {cycle}\tMatches={matches} of {inputs.Length}\t {(double)matches / (double)inputs.Length * 100.0}%");
            }

            cls.TraceState();

            Debug.WriteLine("------------------------------------------------------------------------\n----------------------------------------------------------------------------");
        }



        /// <summary>
        /// Experiment that defines a template code structure for general testing of sequence learning.
        /// Originally, it was designed to learn music notes, but it can be used with any kind of input.
        /// </summary>
        [TestMethod]
        [TestCategory("Experiment")]
        public void MusicNotesExperiment()
        {
            int inputBits = 100;
            int numColumns = 2048;
            Parameters p = Parameters.getAllDefaultParameters();

            p.Set(KEY.RANDOM, new ThreadSafeRandom(42));
            p.Set(KEY.INPUT_DIMENSIONS, new int[] { inputBits });
            p.Set(KEY.CELLS_PER_COLUMN, 15);
            p.Set(KEY.COLUMN_DIMENSIONS, new int[] { numColumns });

            //p.Set(KEY.GLOBAL_INHIBITION, false);

            p.Set(KEY.GLOBAL_INHIBITION, true);
            p.Set(KEY.LOCAL_AREA_DENSITY, -1); // In a case of global inhibition.

            //p.setNumActiveColumnsPerInhArea(10);
            // N of 40 (40= 0.02*2048 columns) active cells required to activate the segment.
            p.setNumActiveColumnsPerInhArea(0.02 * numColumns);
            // Activation threshold is 10 active cells of 40 cells in inhibition area.
            p.Set(KEY.POTENTIAL_RADIUS, 50);
            p.setActivationThreshold(10);
            p.setInhibitionRadius(15);

            //
            // Stops the bumping of inactive columns.
            p.Set(KEY.MAX_BOOST, 10.0);
            p.Set(KEY.DUTY_CYCLE_PERIOD, 50);
            p.Set(KEY.MIN_PCT_OVERLAP_DUTY_CYCLES, 0.75);

            // Max number of synapses on the segment.
            p.setMaxNewSynapsesPerSegmentCount((int)(0.02 * numColumns));

            p.setPermanenceIncrement(0.15);
            double max = 20;

            Dictionary<string, object> settings = new Dictionary<string, object>()
            {
                { "W", 15},
                { "N", inputBits},
                { "Radius", -1.0},
                { "MinVal", 0.0},
                { "Periodic", false},
                { "Name", "scalar"},
                { "ClipInput", false},
                { "MaxVal", max}
            };

            EncoderBase encoder = new ScalarEncoder(settings);

            //List<double> inputValues = new List<double>(new double[] { 0.0, 1.0, 2.0, 0.0, 1.0, 2.0, 0.0, 1.0, 2.0, 2.0, 0.0, 0.1, 2.0 });
            // List<double> inputValues = new List<double>(new double[] { 0.0, 1.0, 0.0, 2.0, 3.0, 4.0, 5.0, 6.0, 5.0, 4.0, 3.0, 7.0, 1.0, 9.0, 12.0, 11.0 });
            // List<double> inputValues = new List<double>(new double[] { 0.0, 1.0, 0.0, 2.0, 3.0, 4.0, 5.0, 6.0, 5.0, 4.0, 3.0, 7.0, 1.0, 9.0, 12.0, 11.0, 12.0, 13.0, 14.0, 15.0 });

            // not stable with 2048 cols 15 cells per column and 1000 synapses on segment.
            List<double> inputValues = new List<double>(new double[] { 0.0, 1.0, 0.0, 2.0, 3.0, 4.0, 5.0, 6.0, 5.0, 4.0, 3.0, 7.0, 1.0, 9.0, 12.0, 11.0, 12.0, 13.0, 14.0, 11.0, 12.0, 14.0 });

            // Exit experiment in the stable state after 30 repeats with 100 % of accuracy.Elapsed time: 5 min.
            //List<double> inputValues = new List<double>(new double[] { 0.0, 1.0, 0.0, 2.0, 3.0, 4.0, 5.0, 6.0, 5.0, 4.0, 3.0, 7.0, 1.0, 9.0, 12.0, 11.0, 12.0, 13.0, 14.0, 15.0, 16.0, 12.0 });

            // 112 cycles. Exit experiment in the stable state after 30 repeats with 100% of accuracy. Elapsed time: 8 min.
            //List<double> inputValues = new List<double>(new double[] { 0.0, 1.0, 0.0, 2.0, 3.0, 4.0, 5.0, 6.0, 5.0, 4.0, 3.0, 7.0, 1.0, 9.0, 12.0, 11.0, 12.0, 13.0, 14.0, 15.0, 7.0, 5.0 });

            // 91.6% accuracy with 2048 with 15 cells per column.
            //                     3000 with 15 cells per column.
            //List<double> inputValues = new List<double>(new double[] { 0.0, 1.0, 0.0, 2.0, 3.0, 4.0, 5.0, 6.0, 5.0, 4.0, 3.0, 7.0, 1.0, 9.0, 12.0, 11.0, 12.0, 13.0, 14.0, 15.0, 17.0, 11.00, 12.00, 17.00 });

            // C-0, D-1, E-2, F-3, G-4, H-5
            //var inputValues = new double[] { 0.0, 0.0, 4.0, 4.0, 5.0, 5.0, 4.0, 3.0, 3.0, 2.0, 2.0, 1.0, 1.0, 0.0 };

            //inputValues = new List<double>(new double[] { 1.0, 2.0, 3.0, 1.0, 5.0, 1.0, 6.0, });

            // RunExperiment(inputBits, p, encoder, inputValues);
            RunExperiment(inputBits, p, encoder, inputValues);
        }


        /// <summary>
        ///
        /// </summary>
        private void RunExperiment(int inputBits, Parameters p, EncoderBase encoder, List<double> inputValues)
        {
            Stopwatch sw = new Stopwatch();
            sw.Start();

            //INeuroVisualizer vis = new WSNeuroVisualizer();
            //vis.InitModelAsync(new NeuroModel(null, (new long [10, 0]), 6));

            int maxMatchCnt = 0;
            bool learn = true;
            //INeuroVisualizer vis = new WSNeuroVisualizer();
            //GenerateNeuroModel model = new GenerateNeuroModel();
            //vis.InitModel(model.CreateNeuroModel(new int[] { 1}, (long[,])p[KEY.COLUMN_DIMENSIONS], (int)p[KEY.CELLS_PER_COLUMN]));

            CortexNetwork net = new CortexNetwork("my cortex");
            List<CortexRegion> regions = new List<CortexRegion>();
            CortexRegion region0 = new CortexRegion("1st Region");

            regions.Add(region0);

            var mem = new Connections();

            p.apply(mem);

            bool isInStableState = false;

            //HtmClassifier<double, ComputeCycle> cls = new HtmClassifier<double, ComputeCycle>();
            HtmClassifier<string, ComputeCycle> cls = new HtmClassifier<string, ComputeCycle>();

            var numInputs = inputValues.Distinct<double>().ToList().Count;

            TemporalMemory tm1 = new TemporalMemory();

            HomeostaticPlasticityActivator hpa = new HomeostaticPlasticityActivator(mem, numInputs * 15, (isStable, numPatterns, actColAvg, seenInputs) =>
            {
                // Event should only be fired when entering the stable state.
                // Ideal SP should never enter unstable state after stable state.
                Assert.IsTrue(isStable);
                Assert.IsTrue(numPatterns == numInputs);
                isInStableState = true;
                cls.ClearState();

                tm1.reset(mem);

                Debug.WriteLine($"STABLE: Patterns: {numPatterns}, Inputs: {seenInputs}, iteration: {seenInputs / numPatterns}");
            });

            SpatialPoolerMT sp1 = new SpatialPoolerMT(hpa);
            CortexLayer<object, object> layer1 = new CortexLayer<object, object>("L1");

            sp1.init(mem, UnitTestHelpers.GetMemory());
            tm1.init(mem);


            //
            // NewBorn learning stage.
            region0.AddLayer(layer1);
            layer1.HtmModules.Add("encoder", encoder);
            layer1.HtmModules.Add("sp", sp1);
            layer1.HtmModules.Add("tm", tm1);

            double[] inputs = inputValues.ToArray();
            int[] prevActiveCols = new int[0];

            // Here we add TM module to the layer.
            //layer1.HtmModules.Add("tm", tm1);

            int cycle = 0;
            int matches = 0;

            string lastPredictedValue = "0";

            Dictionary<double, List<List<int>>> activeColumnsLst = new Dictionary<double, List<List<int>>>();

            foreach (var input in inputs)
            {
                if (activeColumnsLst.ContainsKey(input) == false)
                    activeColumnsLst.Add(input, new List<List<int>>());
            }

            int maxCycles = 3500;

            //
            // Now training with SP+TM. SP is pretrained on the given input pattern.
            for (int i = 0; i < maxCycles; i++)
            {
                matches = 0;

                cycle++;

                Debug.WriteLine($"-------------- Cycle {cycle} ---------------");

                int maxPrevInputs = 2;
                List<string> previousInputs = new List<string>();
                previousInputs.Add("-1.0");
                // string prevInput = "-1.0";

                foreach (var input in inputs)
                {
                    Debug.WriteLine($"-------------- {input} ---------------");

                    var lyrOut = layer1.Compute(input, learn) as ComputeCycle;

                    var activeColumns = layer1.GetResult("sp") as int[];

                    activeColumnsLst[input].Add(activeColumns.ToList());

                    previousInputs.Add(input.ToString());
                    if (previousInputs.Count > (maxPrevInputs + 1))
                        previousInputs.RemoveAt(0);

                    string key = GetKey(previousInputs, input);

                    //cls.Learn(GetKey(prevInput, input), lyrOut.ActiveCells.ToArray());
                    cls.Learn(key, lyrOut.ActiveCells.ToArray());

                    if (learn == false)
                        Debug.WriteLine($"Inference mode");

                    if (key == lastPredictedValue)
                    {
                        matches++;
                        Debug.WriteLine($"Match. Actual value: {key} - Predicted value: {lastPredictedValue}");
                    }
                    else
                        Debug.WriteLine($"Missmatch! Actual value: {key} - Predicted value: {lastPredictedValue}");

                    if (lyrOut.PredictiveCells.Count > 0)
                    {
                        var predictedInputValue = cls.GetPredictedInputValue(lyrOut.PredictiveCells.ToArray());

                        Debug.WriteLine($"Current Input: {input} \t| Predicted Input: {predictedInputValue}");

                        lastPredictedValue = predictedInputValue;
                    }
                    else
                        Debug.WriteLine($"NO CELLS PREDICTED for next cycle.");

                    //prevInput = input.ToString();
                }

                // The brain does not do that this way, so we don't use it.
                // tm1.reset(mem);

                double accuracy = (double)matches / (double)inputs.Length * 100.0;

                Debug.WriteLine($"Cycle: {cycle}\tMatches={matches} of {inputs.Length}\t {accuracy}%");

                if (accuracy == 100.0)
                {
                    maxMatchCnt++;
                    Debug.WriteLine($"100% accuracy reched {maxMatchCnt} times.");
                    if (maxMatchCnt >= 30)
                    {
                        sw.Stop();
                        Debug.WriteLine($"Exit experiment in the stable state after 30 repeats with 100% of accuracy. Elapsed time: {sw.ElapsedMilliseconds / 1000 / 60} min.");
                        learn = false;
                        //var testInputs = new double[] { 0.0, 2.0, 3.0, 4.0, 5.0, 6.0, 5.0, 4.0, 3.0, 7.0, 1.0, 9.0, 12.0, 11.0, 0.0, 1.0 };

                        // C-0, D-1, E-2, F-3, G-4, H-5
                        //var testInputs = new double[] { 0.0, 0.0, 4.0, 4.0, 5.0, 5.0, 4.0, 3.0, 3.0, 2.0, 2.0, 1.0, 1.0, 0.0 };

                        //// Traverse the sequence and check prediction.
                        //foreach (var input in inputValues)
                        //{
                        //    var lyrOut = layer1.Compute(input, learn) as ComputeCycle;
                        //    predictedInputValue = cls.GetPredictedInputValue(lyrOut.predictiveCells.ToArray());
                        //    Debug.WriteLine($"I={input} - P={predictedInputValue}");
                        //}
                        /*
                        //
                        // Here we let the HTM predict sequence five times on its own.
                        // We start with last predicted value.
                        int cnt = 5 * inputValues.Count;

                        Debug.WriteLine("---- Start Predicting the Sequence -----");

                        //
                        // This code snippet starts with some input value and tries to predict all next inputs
                        // as they have been learned as a sequence.
                        // We take a random value to start somwhere in the sequence.
                        var predictedInputValue = inputValues[new Random().Next(0, inputValues.Count - 1)].ToString();

                        List<string> predictedValues = new List<string>();

                        while (--cnt > 0)
                        {
                            //var lyrOut = layer1.Compute(predictedInputValue, learn) as ComputeCycle;
                            var lyrOut = layer1.Compute(double.Parse(predictedInputValue[predictedInputValue.Length - 1].ToString()), false) as ComputeCycle;
                            predictedInputValue = cls.GetPredictedInputValue(lyrOut.PredictiveCells.ToArray());
                            predictedValues.Add(predictedInputValue);
                        };

                        // Now we have a sequence of elements and watch in the trace if it matches to defined input set.
                        foreach (var item in predictedValues)
                        {
                            Debug.Write(item);
                            Debug.Write(" ,");
                        }*/
                        break;
                    }
                }
                else if (maxMatchCnt > 0)
                {
                    Debug.WriteLine($"At 100% accuracy after {maxMatchCnt} repeats we get a drop of accuracy with {accuracy}. This indicates instable state. Learning will be continued.");
                    maxMatchCnt = 0;
                }
            }

            Debug.WriteLine("---- cell state trace ----");

            cls.TraceState($"cellState_MinPctOverlDuty-{p[KEY.MIN_PCT_OVERLAP_DUTY_CYCLES]}_MaxBoost-{p[KEY.MAX_BOOST]}.csv");

            Debug.WriteLine("---- Spatial Pooler column state  ----");

            foreach (var input in activeColumnsLst)
            {
                using (StreamWriter colSw = new StreamWriter($"ColumState_MinPctOverlDuty-{p[KEY.MIN_PCT_OVERLAP_DUTY_CYCLES]}_MaxBoost-{p[KEY.MAX_BOOST]}_input-{input.Key}.csv"))
                {
                    Debug.WriteLine($"------------ {input.Key} ------------");

                    foreach (var actCols in input.Value)
                    {
                        Debug.WriteLine(Helpers.StringifyVector(actCols.ToArray()));
                        colSw.WriteLine(Helpers.StringifyVector(actCols.ToArray()));
                    }
                }
            }

            Debug.WriteLine("------------ END ------------");
        }



        /// <summary>
        ///
        /// </summary>
        private async Task RunExperimentNeuroVisualizer(int inputBits, Parameters p, EncoderBase encoder, List<double> inputValues)
        {
            Stopwatch sw = new Stopwatch();
            sw.Start();

            int maxMatchCnt = 0;
            bool learn = true;
            INeuroVisualizer vis = new WSNeuroVisualizer();
            GenerateNeuroModel model = new GenerateNeuroModel();

            await vis.ConnectToWSServerAsync();
            await vis.InitModelAsync(model.CreateNeuroModel(new int[] { 1 }, (long[,])p[KEY.COLUMN_DIMENSIONS], (int)p[KEY.CELLS_PER_COLUMN]));

            CortexNetwork net = new CortexNetwork("my cortex");
            List<CortexRegion> regions = new List<CortexRegion>();
            CortexRegion region0 = new CortexRegion("1st Region");

            regions.Add(region0);

            SpatialPoolerMT sp1 = new SpatialPoolerMT();
            TemporalMemory tm1 = new TemporalMemory();
            var mem = new Connections();
            p.apply(mem);
            sp1.init(mem, UnitTestHelpers.GetMemory());
            tm1.init(mem);

            CortexLayer<object, object> layer1 = new CortexLayer<object, object>("L1");

            //
            // NewBorn learning stage.
            region0.AddLayer(layer1);
            layer1.HtmModules.Add("encoder", encoder);
            layer1.HtmModules.Add("sp", sp1);

            //HtmClassifier<double, ComputeCycle> cls = new HtmClassifier<double, ComputeCycle>();
            HtmClassifier<string, ComputeCycle> cls = new HtmClassifier<string, ComputeCycle>();

            double[] inputs = inputValues.ToArray();
            int[] prevActiveCols = new int[0];

            int maxSPLearningCycles = 50;

            //
            // This trains SP on input pattern.
            // It performs some kind of unsupervised new-born learning.
            foreach (var input in inputs)
            {
                List<(int Cycle, double Similarity)> elementOscilationResult = new List<(int Cycle, double Similarity)>();

                Debug.WriteLine($"Learning  ** {input} **");

                for (int i = 0; i < maxSPLearningCycles; i++)
                {
                    var lyrOut = layer1.Compute((object)input, learn) as ComputeCycle;

                    var activeColumns = layer1.GetResult("sp") as int[];

                    var actCols = activeColumns.OrderBy(c => c).ToArray();

                    var similarity = MathHelpers.CalcArraySimilarity(prevActiveCols, actCols);
                    await vis.UpdateColumnAsync(GetColumns(actCols));

                    Debug.WriteLine($" {i.ToString("D4")} SP-OUT: [{actCols.Length}/{similarity.ToString("0.##")}] - {Helpers.StringifyVector(actCols)}");

                    prevActiveCols = activeColumns;
                }
            }

            // Here we add TM module to the layer.
            layer1.HtmModules.Add("tm", tm1);

            int cycle = 0;
            int matches = 0;

            string lastPredictedValue = "0";

            Dictionary<double, List<List<int>>> activeColumnsLst = new Dictionary<double, List<List<int>>>();

            foreach (var input in inputs)
            {
                if (activeColumnsLst.ContainsKey(input) == false)
                    activeColumnsLst.Add(input, new List<List<int>>());
            }

            int maxCycles = 3500;

            //
            // Now training with SP+TM. SP is pretrained on the given input pattern.
            for (int i = 0; i < maxCycles; i++)
            {
                matches = 0;

                cycle++;

                Debug.WriteLine($"-------------- Cycle {cycle} ---------------");

                string prevInput = "-1.0";

                //
                // Activate the 'New - Born' effect.
                //if (i == 300)
                //{
                //    mem.setMaxBoost(0.0);
                //    mem.updateMinPctOverlapDutyCycles(0.0);
                //    cls.ClearState();
                //}

                foreach (var input in inputs)
                {
                    Debug.WriteLine($"-------------- {input} ---------------");

                    var lyrOut = layer1.Compute(input, learn) as ComputeCycle;

                    var activeColumns = layer1.GetResult("sp") as int[];

                    activeColumnsLst[input].Add(activeColumns.ToList());

                    //cls.Learn(input, lyrOut.ActiveCells.ToArray());
                    cls.Learn(GetKey(prevInput, input), lyrOut.ActiveCells.ToArray());

                    List<Synapse> synapses = new List<Synapse>();
                    Cell cell = new Cell(0, 1, 6, 0, CellActivity.ActiveCell);// where to get all these values
                    Synapse synap = new Synapse(cell, 1, 1, 0.78);// here is just supposed to update the permanence, all other values remains same; where do we get all other values
                    synapses.Add(synap);
                    await vis.UpdateSynapsesAsync(synapses);//update Synapse or add new ones

                    await vis.UpdateCellsAsync(GetCells(lyrOut.ActiveCells));

                    if (learn == false)
                        Debug.WriteLine($"Inference mode");

                    if (GetKey(prevInput, input) == lastPredictedValue)
                    {
                        matches++;
                        Debug.WriteLine($"Match {input}");
                    }
                    else
                        Debug.WriteLine($"Missmatch Actual value: {GetKey(prevInput, input)} - Predicted value: {lastPredictedValue}");

                    if (lyrOut.PredictiveCells.Count > 0)
                    {
                        var predictedInputValue = cls.GetPredictedInputValue(lyrOut.PredictiveCells.ToArray());

                        Debug.WriteLine($"Current Input: {input} \t| Predicted Input: {predictedInputValue}");

                        lastPredictedValue = predictedInputValue;
                    }
                    else
                        Debug.WriteLine($"NO CELLS PREDICTED for next cycle.");

                    prevInput = input.ToString();
                }

                //tm1.reset(mem);

                double accuracy = (double)matches / (double)inputs.Length * 100.0;

                Debug.WriteLine($"Cycle: {cycle}\tMatches={matches} of {inputs.Length}\t {accuracy}%");

                if (accuracy == 100.0)
                {
                    maxMatchCnt++;
                    Debug.WriteLine($"100% accuracy reched {maxMatchCnt} times.");
                    if (maxMatchCnt >= 20)
                    {
                        sw.Stop();
                        Debug.WriteLine($"Exit experiment in the stable state after 10 repeats with 100% of accuracy. Elapsed time: {sw.ElapsedMilliseconds / 1000 / 60} min.");
                        learn = false;
                        //var testInputs = new double[] { 0.0, 2.0, 3.0, 4.0, 5.0, 6.0, 5.0, 4.0, 3.0, 7.0, 1.0, 9.0, 12.0, 11.0, 0.0, 1.0 };

                        // C-0, D-1, E-2, F-3, G-4, H-5
                        //var testInputs = new double[] { 0.0, 0.0, 4.0, 4.0, 5.0, 5.0, 4.0, 3.0, 3.0, 2.0, 2.0, 1.0, 1.0, 0.0 };

                        //// Traverse the sequence and check prediction.
                        //foreach (var input in inputValues)
                        //{
                        //    var lyrOut = layer1.Compute(input, learn) as ComputeCycle;
                        //    predictedInputValue = cls.GetPredictedInputValue(lyrOut.predictiveCells.ToArray());
                        //    Debug.WriteLine($"I={input} - P={predictedInputValue}");
                        //}

                        //
                        // Here we let the HTM predict seuence five times on its own.
                        // We start with last predicted value.
                        int cnt = 5 * inputValues.Count;

                        Debug.WriteLine("---- Start Predicting the Sequence -----");

                        // We take a random value to start somwhere in the sequence.
                        var predictedInputValue = inputValues[new Random().Next(0, inputValues.Count - 1)].ToString();

                        List<string> predictedValues = new List<string>();

                        while (--cnt > 0)
                        {
                            //var lyrOut = layer1.Compute(predictedInputValue, learn) as ComputeCycle;
                            var lyrOut = layer1.Compute(double.Parse(predictedInputValue[predictedInputValue.Length - 1].ToString()), learn) as ComputeCycle;
                            predictedInputValue = cls.GetPredictedInputValue(lyrOut.PredictiveCells.ToArray());
                            predictedValues.Add(predictedInputValue);
                        };

                        foreach (var item in predictedValues)
                        {
                            Debug.Write(item);
                            Debug.Write(" ,");
                        }
                        break;
                    }
                }
                else if (maxMatchCnt > 0)
                {
                    Debug.WriteLine($"At 100% accuracy after {maxMatchCnt} repeats we get a drop of accuracy with {accuracy}. This indicates instable state. Learning will be continued.");
                    maxMatchCnt = 0;
                }
            }

            Debug.WriteLine("---- cell state trace ----");

            cls.TraceState($"cellState_MinPctOverlDuty-{p[KEY.MIN_PCT_OVERLAP_DUTY_CYCLES]}_MaxBoost-{p[KEY.MAX_BOOST]}.csv");

            Debug.WriteLine("---- column state trace ----");

            foreach (var input in activeColumnsLst)
            {
                using (StreamWriter colSw = new StreamWriter($"ColumState_MinPctOverlDuty-{p[KEY.MIN_PCT_OVERLAP_DUTY_CYCLES]}_MaxBoost-{p[KEY.MAX_BOOST]}_input-{input.Key}.csv"))
                {
                    Debug.WriteLine($"------------ {input} ------------");

                    foreach (var actCols in input.Value)
                    {
                        Debug.WriteLine(Helpers.StringifyVector(actCols.ToArray()));
                        colSw.WriteLine(Helpers.StringifyVector(actCols.ToArray()));
                    }
                }
            }

            Debug.WriteLine("------------ END ------------");

        }

        private List<Cell> GetCells(IList<Cell> activeCells)
        {
            //throw new NotImplementedException();
            List<Cell> cells = new List<Cell>();

            //foreach (var cell in actCells)
            //{        // cellIndex1, CellActivit1, ellIndex1, CellActivit1,, perm

            //    MiniColumn mC = new MiniColumn(0, 0.0, col, 0, ColumnActivity.Active);
            //}
            return cells;
        }

        private List<MiniColumn> GetColumns(int[] actCols)
        {
            List<MiniColumn> miniColumns = new List<MiniColumn>();
            foreach (var col in actCols)
            {
                MiniColumn mC = new MiniColumn(0, 0.0, col, 0, ColumnActivity.Active);
                miniColumns.Add(mC);
            }

            return miniColumns;
        }

        private static string GetKey(string prevInput, double input)
        {
            return $"{prevInput}-{input.ToString()}";
        }


        private static string GetKey(List<string> prevInputs, double input)
        {
            string key = String.Empty;
<<<<<<< HEAD

            for (int i = 0; i < prevInputs.Count; i++)
            {
                if (i > 0)
                    key += "-";

                key += (prevInputs[i]);
            }

=======
            for (int i = 0; i < prevInputs.Count; i++)
            {
                if (i > 0)
                    key = key + "-";

                key += prevInputs[i];              
            }        
            
>>>>>>> 289dc921
            return key;
        }


        /// <summary>
        /// It learns SP and shows the convergence of SDR for the given input.
        /// It repeats the learning process for every input many times (i.e.: 10000+ cycles) and writes out
        /// the state of SDR. Then it counts number or instabe states. It means once SP generates stable SDR, it 
        /// can hapen that in some hihg cycle SDR changes. NUmber of such instable cycles is counted and outputed as a result.
        /// </summary>
        [TestMethod]
        [TestCategory("NetworkTests")]
        [TestCategory("Experiment")]
        public void SpatialPooler_Stability_Experiment()
        {
            int inputBits = 100;
            int numColumns = 2048;
            Parameters p = Parameters.getAllDefaultParameters();
            p.Set(KEY.RANDOM, new ThreadSafeRandom(42));
            p.Set(KEY.INPUT_DIMENSIONS, new int[] { inputBits });
            p.Set(KEY.CELLS_PER_COLUMN, 10);
            p.Set(KEY.COLUMN_DIMENSIONS, new int[] { numColumns });
            p.Set(KEY.MAX_BOOST, 1.0);
            p.Set(KEY.DUTY_CYCLE_PERIOD, 100000);

            // Stops the bumping of inactive columns.
            p.Set(KEY.MIN_PCT_OVERLAP_DUTY_CYCLES, 0);
            //p.Set(KEY.IS_BUMPUP_WEAKCOLUMNS_DISABLED, true);

            // N of 40 (40= 0.02*2048 columns) active cells required to activate the segment.
            p.setNumActiveColumnsPerInhArea(0.02 * numColumns);
            // Activation threshold is 10 active cells of 40 cells in inhibition area.
            p.setActivationThreshold(10);
            p.setInhibitionRadius(15);

            // Max number of synapses on the segment.
            p.setMaxNewSynapsesPerSegmentCount((int)(0.02 * numColumns));
            double max = 20;

            Dictionary<string, object> settings = new Dictionary<string, object>()
            {
                { "W", 15},
                { "N", inputBits},
                { "Radius", -1.0},
                { "MinVal", 0.0},
                { "Periodic", false},
                { "Name", "scalar"},
                { "ClipInput", false},
                { "MaxVal", max}
            };

            EncoderBase encoder = new ScalarEncoder(settings);

            List<double> inputValues = new List<double>(new double[] { 0.0, 1.0, 2.0, 3.0, 4.0, 5.0, 6.0, 7.0, 8.0, 9.0, 10.0 });

            RunSpStabilityExperiment(inputBits, p, encoder, inputValues);
        }

        /// <summary>
        ///
        /// </summary>
        private void RunSpStabilityExperiment(int inputBits, Parameters p, EncoderBase encoder, List<double> inputValues)
        {
            Stopwatch sw = new Stopwatch();
            sw.Start();

            bool learn = true;

            CortexNetwork net = new CortexNetwork("my cortex");
            List<CortexRegion> regions = new List<CortexRegion>();
            CortexRegion region0 = new CortexRegion("1st Region");

            regions.Add(region0);

            SpatialPooler sp1 = new SpatialPooler();
            var mem = new Connections();
            p.apply(mem);
            sp1.init(mem, UnitTestHelpers.GetMemory());

            CortexLayer<object, object> layer1 = new CortexLayer<object, object>("L1");

            //
            // NewBorn learning stage.
            region0.AddLayer(layer1);
            layer1.HtmModules.Add("encoder", encoder);
            layer1.HtmModules.Add("sp", sp1);

            HtmClassifier<double, ComputeCycle> cls = new HtmClassifier<double, ComputeCycle>();

            double[] inputs = inputValues.ToArray();
            int[] prevActiveCols = new int[0];

            int maxSPLearningCycles = 25000;


            List<(double Element, (int Cycle, double Similarity)[] Oscilations)> oscilationResult = new List<(double Element, (int Cycle, double Similarity)[] Oscilations)>();

            //
            // This trains SP on input pattern.
            // It performs some kind of unsupervised new-born learning.
            foreach (var input in inputs)
            {
                using (StreamWriter writer = new StreamWriter($"Oscilations_Boost_10_{input}.csv"))
                {
                    Debug.WriteLine($"Learning Cycles: {maxSPLearningCycles}");
                    Debug.WriteLine($"MAX_BOOST={p[KEY.MAX_BOOST]}, DUTY ={p[KEY.DUTY_CYCLE_PERIOD]}");
                    Debug.WriteLine("Cycle;Similarity");

                    double similarity = 0;
                    double prevSimilarity = 0;

                    List<(int Cycle, double Similarity)> elementOscilationResult = new List<(int Cycle, double Similarity)>();

                    Debug.WriteLine($"Learning  ** {input} **");

                    for (int cycle = 0; cycle < maxSPLearningCycles; cycle++)
                    {
                        var lyrOut = layer1.Compute((object)input, learn) as ComputeCycle;

                        var activeColumns = layer1.GetResult("sp") as int[];

                        var actCols = activeColumns.OrderBy(c => c).ToArray();

                        Debug.WriteLine($" {cycle.ToString("D4")} SP-OUT: [{actCols.Length}/{MathHelpers.CalcArraySimilarity(prevActiveCols, actCols)}] - {Helpers.StringifyVector(actCols)}");

                        similarity = MathHelpers.CalcArraySimilarity(activeColumns, prevActiveCols);

                        if (similarity < 60.0)
                        {
                            var tp = (Cycle: cycle, Similarity: similarity);

                            elementOscilationResult.Add(tp);
                        }

                        prevActiveCols = activeColumns;
                        prevSimilarity = similarity;

                        writer.WriteLine($"{cycle};{similarity}");
                    }

                    writer.Flush();
                    oscilationResult.Add((Element: input, Oscilations: elementOscilationResult.ToArray()));
                }
            }

            foreach (var item in oscilationResult)
            {
                int oscilationPeeks = 0;
                int lastCycle = -1;
                StringBuilder sb = new StringBuilder();

                foreach (var o in item.Oscilations)
                {
                    sb.Append($"({o.Cycle}/{o.Similarity})");

                    if (lastCycle + 1 != o.Cycle)
                        oscilationPeeks++;

                    lastCycle = o.Cycle;
                }

                Debug.WriteLine($"{item.Element};{oscilationPeeks};{item.Oscilations.Length};[{sb.ToString()}]");
            }

            Debug.WriteLine("------------------------------------------------------------------------\n----------------------------------------------------------------------------");
        }


        private void PlaySong(double[] notes)
        {
            // C-0, D-1, E-2, F-3, G-4, H-5
        }

        [TestMethod]
        public async Task Abc()
        {
            INeuroVisualizer vis = new WSNeuroVisualizer();

            List<MiniColumn> colData = new List<MiniColumn>();
            MiniColumn minCol = new MiniColumn(0, 0, 0, 0, ColumnActivity.Active);
            MiniColumn minCol1 = new MiniColumn(0, 01, 0, 0, ColumnActivity.Active);

            colData.Add(minCol);
            colData.Add(minCol1);

            await vis.UpdateColumnAsync(colData);
        }

        [TestMethod]
        public async Task TestModel()
        {
            INeuroVisualizer vis = new WSNeuroVisualizer();
            int[] areas = new int[] { 1 };
            GenerateNeuroModel model = new GenerateNeuroModel();
            // vis.InitModelAsync(new NeuroModel(areas, (new long[10, 1]), 6));
            // vis.InitModelAsync(new NeuroModel(areas, (new long[10, 5]), 8));


            await vis.ConnectToWSServerAsync();
            await vis.InitModelAsync(model.CreateNeuroModel(areas, (new long[10, 1]), 6));

        }
        [TestMethod]
        public async Task updateOrAddSynapse()
        {
            INeuroVisualizer vis = new WSNeuroVisualizer();
            int[] areas = new int[] { 1 };
            GenerateNeuroModel model = new GenerateNeuroModel();
            await vis.ConnectToWSServerAsync();
            await vis.InitModelAsync(model.CreateNeuroModel(areas, (new long[10, 1]), 6));


            List<Synapse> synapses = new List<Synapse>();
            Cell cell = new Cell(0, 1, 6, 1, CellActivity.PredictiveCell);
            Synapse synap = new Synapse(cell, 1, 1, 0.75);
            synapses.Add(synap);

            await vis.UpdateSynapsesAsync(synapses);
        }

        [TestMethod]
        public async Task updateOverlap()
        {
            INeuroVisualizer vis = new WSNeuroVisualizer();
            int[] areas = new int[] { 1 };
            GenerateNeuroModel model = new GenerateNeuroModel();
            await vis.ConnectToWSServerAsync();
            await vis.InitModelAsync(model.CreateNeuroModel(areas, (new long[10, 1]), 6));

            List<MiniColumn> columnList = new List<MiniColumn>();
            MiniColumn minCol = new MiniColumn(0, 0.80, 8, 0, ColumnActivity.Active);
            columnList.Add(minCol);
            await vis.UpdateColumnAsync(columnList);
        }

        [TestMethod]
        public async Task TestConectivity()
        {
            INeuroVisualizer vis = new WSNeuroVisualizer();

            await vis.ConnectToWSServerAsync();
            //await  vis.TestMethod("Testing phase", ws2);

        }
    }
}
<|MERGE_RESOLUTION|>--- conflicted
+++ resolved
@@ -990,7 +990,6 @@
         private static string GetKey(List<string> prevInputs, double input)
         {
             string key = String.Empty;
-<<<<<<< HEAD
 
             for (int i = 0; i < prevInputs.Count; i++)
             {
@@ -1000,16 +999,6 @@
                 key += (prevInputs[i]);
             }
 
-=======
-            for (int i = 0; i < prevInputs.Count; i++)
-            {
-                if (i > 0)
-                    key = key + "-";
-
-                key += prevInputs[i];              
-            }        
-            
->>>>>>> 289dc921
             return key;
         }
 
