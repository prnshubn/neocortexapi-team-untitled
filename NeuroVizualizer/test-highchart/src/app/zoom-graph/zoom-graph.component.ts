--- conflicted
+++ resolved
@@ -25,15 +25,10 @@
   msg: any ="test";
   public location = '' ;
   fn:any;
-<<<<<<< HEAD
-  data1:any=[];
-  data2:any=[];
-=======
   Data1:any=[];
   Data2:any=[];
   updatedData:any=[9, 9 ,0];
   chart: any;
->>>>>>> f8ebfd86
 
   constructor(private router: Router) {
     this.insertData1(10,10,10);
@@ -131,11 +126,6 @@
             width: 30,
             height: 30
           
-<<<<<<< HEAD
-        },
-        
-        data: this.data1    
-=======
         }
 
     },
@@ -147,21 +137,9 @@
             width: 20,
             height: 20
         }
->>>>>>> f8ebfd86
-    },
-    [{
-        name: 'Reading',
-        colorByPoint: true,
-        allowPointSelect: true,
-        marker: {
-            radius: 12,
-            symbol: 'url(../../../assets/images/dbCylinder.png)',
-            width: 20,
-            height: 20
-          
-        },
-        
-        data: this.data2
+    },
+    
+ {
     
     }    
 ]
@@ -245,11 +223,7 @@
      for (x = 0; x < xDim; x += 1) {
          for (y = 0; y < yDim; y += 1) { 
             for (z = 0; z < zDim; z += 1) {           
-<<<<<<< HEAD
-             this.data1.push([
-=======
              this.Data1.push([
->>>>>>> f8ebfd86
                  x,
                  y,
                  z
