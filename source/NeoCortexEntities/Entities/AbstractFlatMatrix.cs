--- conflicted
+++ resolved
@@ -366,20 +366,6 @@
                 return true;
             if (obj == null)
                 return false;
-<<<<<<< HEAD
-            //if (getClass() != obj.getClass())
-            if ((obj.GetType() != this.GetType()))
-                return false;
-            AbstractFlatMatrix<T> other = (AbstractFlatMatrix<T>)obj;
-
-            if (!Array.Equals(this.ModuleTopology.DimensionMultiplies, other.ModuleTopology.DimensionMultiplies))
-                return false;
-            if (!Array.Equals(this.ModuleTopology.Dimensions, other.ModuleTopology.Dimensions))
-                return false;
-            if (this.ModuleTopology.IsMajorOrdering != other.ModuleTopology.IsMajorOrdering)
-                return false;
-            if (this.ModuleTopology.NumDimensions != other.ModuleTopology.NumDimensions)
-=======
             if ((obj.GetType() != this.GetType()))
                 return false;
             AbstractFlatMatrix<T> other = obj;
@@ -389,7 +375,6 @@
                     return false;
             }
             else if (!ModuleTopology.Equals(obj.ModuleTopology))
->>>>>>> 1c36f535
                 return false;
             return true;
         }
